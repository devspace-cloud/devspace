--- conflicted
+++ resolved
@@ -74,11 +74,7 @@
 	})
 
 	// Ensure user is logged in
-<<<<<<< HEAD
-	_, err = cloudpkg.GetProviderWithOptions(providerName, "", false, loader, log.GetInstance())
-=======
 	_, err = cloudpkg.GetProviderWithOptions(providerName, "", true, loader, log.GetInstance())
->>>>>>> 434896a7
 	if err != nil {
 		return errors.Wrap(err, "log into provider")
 	}
