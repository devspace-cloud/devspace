package cmd

import (
	"os"
	"strings"
	"sync"
	"time"

	"github.com/devspace-cloud/devspace/cmd/flags"
	"github.com/devspace-cloud/devspace/pkg/devspace/build"
	"github.com/devspace-cloud/devspace/pkg/devspace/cloud"
	"github.com/devspace-cloud/devspace/pkg/devspace/dependency"
	deploy "github.com/devspace-cloud/devspace/pkg/devspace/deploy/util"
	"github.com/devspace-cloud/devspace/pkg/devspace/services/targetselector"
	"github.com/devspace-cloud/devspace/pkg/devspace/watch"
	"github.com/mgutz/ansi"

	"github.com/devspace-cloud/devspace/pkg/devspace/config/configutil"
	"github.com/devspace-cloud/devspace/pkg/devspace/config/generated"
	latest "github.com/devspace-cloud/devspace/pkg/devspace/config/versions/latest"
	"github.com/devspace-cloud/devspace/pkg/devspace/docker"
	"github.com/devspace-cloud/devspace/pkg/devspace/kubectl"
	"github.com/devspace-cloud/devspace/pkg/devspace/registry"
	"github.com/devspace-cloud/devspace/pkg/devspace/services"
	"github.com/devspace-cloud/devspace/pkg/util/exit"
	"github.com/devspace-cloud/devspace/pkg/util/log"
	logutil "github.com/devspace-cloud/devspace/pkg/util/log"
	"github.com/devspace-cloud/devspace/pkg/util/ptr"
	"github.com/devspace-cloud/devspace/pkg/util/survey"
	"github.com/pkg/errors"
	"github.com/spf13/cobra"
)

// DevCmd is a struct that defines a command call for "up"
type DevCmd struct {
	*flags.GlobalFlags

	SkipPush                bool
	AllowCyclicDependencies bool
	VerboseDependencies     bool
	SkipOpen                bool

	ForceBuild        bool
	SkipBuild         bool
	BuildSequential   bool
	ForceDeploy       bool
	Deployments       string
	ForceDependencies bool

	Sync            bool
	Terminal        bool
	ExitAfterDeploy bool
	SkipPipeline    bool
	Portforwarding  bool
	VerboseSync     bool
	Interactive     bool
}

const interactiveDefaultPickerValue = "Open Picker"

// NewDevCmd creates a new devspace dev command
func NewDevCmd(globalFlags *flags.GlobalFlags) *cobra.Command {
	cmd := &DevCmd{GlobalFlags: globalFlags}

	devCmd := &cobra.Command{
		Use:   "dev",
		Short: "Starts the development mode",
		Long: `
#######################################################
################### devspace dev ######################
#######################################################
Starts your project in development mode:
1. Builds your Docker images and override entrypoints if specified
2. Deploys the deployments via helm or kubectl
3. Forwards container ports to the local computer
4. Starts the sync client
5. Streams the logs of deployed containers

Use Interactive Mode:
- Use "devspace dev -i" for interactive mode (terminal)
#######################################################`,
		RunE: cmd.Run,
	}

	devCmd.Flags().BoolVar(&cmd.AllowCyclicDependencies, "allow-cyclic", false, "When enabled allows cyclic dependencies")
	devCmd.Flags().BoolVar(&cmd.VerboseDependencies, "verbose-dependencies", false, "Deploys the dependencies verbosely")

	devCmd.Flags().BoolVarP(&cmd.ForceBuild, "force-build", "b", false, "Forces to build every image")
	devCmd.Flags().BoolVar(&cmd.SkipBuild, "skip-build", false, "Skips building of images")
	devCmd.Flags().BoolVar(&cmd.BuildSequential, "build-sequential", false, "Builds the images one after another instead of in parallel")

	devCmd.Flags().BoolVarP(&cmd.ForceDeploy, "force-deploy", "d", false, "Forces to deploy every deployment")
	devCmd.Flags().StringVar(&cmd.Deployments, "deployments", "", "Only deploy a specifc deployment (You can specify multiple deployments comma-separated")
	devCmd.Flags().BoolVar(&cmd.ForceDependencies, "force-dependencies", false, "Forces to re-evaluate dependencies (use with --force-build --force-deploy to actually force building & deployment of dependencies)")

	devCmd.Flags().BoolVarP(&cmd.SkipPipeline, "skip-pipeline", "x", false, "Skips build & deployment and only starts sync, portforwarding & terminal")
	devCmd.Flags().BoolVar(&cmd.SkipPush, "skip-push", false, "Skips image pushing, useful for minikube deployment")

	devCmd.Flags().BoolVar(&cmd.Sync, "sync", true, "Enable code synchronization")
	devCmd.Flags().BoolVar(&cmd.VerboseSync, "verbose-sync", false, "When enabled the sync will log every file change")

	devCmd.Flags().BoolVar(&cmd.Portforwarding, "portforwarding", true, "Enable port forwarding")

	devCmd.Flags().BoolVar(&cmd.ExitAfterDeploy, "exit-after-deploy", false, "Exits the command after building the images and deploying the project")
	devCmd.Flags().BoolVarP(&cmd.Interactive, "interactive", "i", false, "Enable interactive mode for images (overrides entrypoint with sleep command) and start terminal proxy")
	return devCmd
}

// Run executes the command logic
func (cmd *DevCmd) Run(cobraCmd *cobra.Command, args []string) error {
	// Set config root
	configExists, err := configutil.SetDevSpaceRoot()
	if err != nil {
		return err
	}
	if !configExists {
		return errors.New("Couldn't find a DevSpace configuration. Please run `devspace init`")
	}

	// Start file logging
	log.StartFileLogging()

	// Validate flags
	err = cmd.validateFlags()
	if err != nil {
		return err
	}

	// Load generated config
	generatedConfig, err := generated.LoadConfig(cmd.Profile)
	if err != nil {
		return errors.Errorf("Error loading generated.yaml: %v", err)
	}

	// Create kubectl client and switch context if specified
	client, err := kubectl.NewClientFromContext(cmd.KubeContext, cmd.Namespace, false)
	if err != nil {
		return errors.Errorf("Unable to create new kubectl client: %v", err)
	}

	err = client.PrintWarning(generatedConfig, cmd.NoWarn, true, log.GetInstance())
	if err != nil {
		return err
	}

	// Get the config
	config, err := cmd.loadConfig()
	if err != nil {
		return err
	}

	// Signal that we are working on the space if there is any
	err = cloud.ResumeSpace(client, true, log.GetInstance())
	if err != nil {
		return err
	}

	// Create namespace if necessary
	err = client.EnsureDefaultNamespace(log.GetInstance())
	if err != nil {
		return errors.Errorf("Unable to create namespace: %v", err)
	}

	// Create cluster role binding if necessary
	err = client.EnsureGoogleCloudClusterRoleBinding(log.GetInstance())
	if err != nil {
		return err
	}

	// Create the image pull secrets and add them to the default service account
	dockerClient, err := docker.NewClient(log.GetInstance())
	if err != nil {
		dockerClient = nil
	}

	err = registry.CreatePullSecrets(config, client, dockerClient, log.GetInstance())
	if err != nil {
		return err
	}

	// Build and deploy images
	exitCode, err := cmd.buildAndDeploy(config, generatedConfig, client, args, true)
	if err != nil {
		return err
<<<<<<< HEAD
	}

	cloudanalytics.SendCommandEvent(nil)
	os.Exit(exitCode)

=======
	} else if exitCode != 0 {
		exit.Exit(exitCode)
	}

>>>>>>> 9c657a05
	return nil
}

func (cmd *DevCmd) buildAndDeploy(config *latest.Config, generatedConfig *generated.Config, client *kubectl.Client, args []string, skipBuildIfAlreadyBuilt bool) (int, error) {
	if cmd.SkipPipeline == false {
		// Dependencies
		err := dependency.DeployAll(config, generatedConfig, client, cmd.AllowCyclicDependencies, false, cmd.SkipPush, cmd.ForceDependencies, cmd.SkipBuild, cmd.ForceBuild, cmd.ForceDeploy, cmd.VerboseDependencies, log.GetInstance())
		if err != nil {
			return 0, errors.Errorf("Error deploying dependencies: %v", err)
		}

		// Build image if necessary
		builtImages := make(map[string]string)
		if cmd.SkipBuild == false {
			builtImages, err = build.All(config, generatedConfig.GetActive(), client, cmd.SkipPush, true, cmd.ForceBuild, cmd.BuildSequential, skipBuildIfAlreadyBuilt, log.GetInstance())
			if err != nil {
				if strings.Index(err.Error(), "no space left on device") != -1 {
					return 0, errors.Errorf("Error building image: %v\n\n Try running `%s` to free docker daemon space and retry", err, ansi.Color("devspace cleanup images", "white+b"))
				}

				return 0, errors.Errorf("Error building image: %v", err)
			}

			// Save config if an image was built
			if len(builtImages) > 0 {
				err := generated.SaveConfig(generatedConfig)
				if err != nil {
					return 0, errors.Errorf("Error saving generated config: %v", err)
				}
			}
		}

		// Deploy all defined deployments
		if config.Deployments != nil {
			// What deployments should be deployed
			deployments := []string{}
			if cmd.Deployments != "" {
				deployments = strings.Split(cmd.Deployments, ",")
				for index := range deployments {
					deployments[index] = strings.TrimSpace(deployments[index])
				}
			}

			// Deploy all
			err = deploy.All(config, generatedConfig.GetActive(), client, true, cmd.ForceDeploy, builtImages, deployments, log.GetInstance())
			if err != nil {
				return 0, errors.Errorf("Error deploying: %v", err)
			}

			// Save Config
			err = generated.SaveConfig(generatedConfig)
			if err != nil {
				return 0, errors.Errorf("Error saving generated config: %v", err)
			}
		}
	}

	// Start services
	exitCode := 0
	if cmd.ExitAfterDeploy == false {
		var err error

		// Start services
		exitCode, err = cmd.startServices(config, generatedConfig, client, args, log.GetInstance())
		if err != nil {
			// Check if we should reload
			if _, ok := err.(*reloadError); ok {
				// Get the config
				config, err := cmd.loadConfig()
				if err != nil {
					return 0, err
				}

				// Trigger rebuild & redeploy
				return cmd.buildAndDeploy(config, generatedConfig, client, args, false)
			}

			return 0, err
		}
	}

	return exitCode, nil
}

func (cmd *DevCmd) startServices(config *latest.Config, generatedConfig *generated.Config, client *kubectl.Client, args []string, log log.Logger) (int, error) {
	if cmd.Portforwarding {
		portForwarder, err := services.StartPortForwarding(config, generatedConfig, client, log)
		if err != nil {
			return 0, errors.Errorf("Unable to start portforwarding: %v", err)
		}

		defer func() {
			for _, v := range portForwarder {
				v.Close()
			}
		}()
	}

	if cmd.Sync {
		syncConfigs, err := services.StartSync(config, generatedConfig, client, cmd.VerboseSync, log)
		if err != nil {
			return 0, errors.Errorf("Unable to start sync: %v", err)
		}

		defer func() {
			for _, v := range syncConfigs {
				v.Stop(nil)
			}
		}()
	}

	var (
		exitChan        = make(chan error)
		autoReloadPaths = GetPaths(config)
		interactiveMode = config.Dev != nil && config.Dev.Interactive != nil && config.Dev.Interactive.DefaultEnabled != nil && *config.Dev.Interactive.DefaultEnabled == true
	)

	// Start watcher if we have at least one auto reload path and if we should not skip the pipeline
	if cmd.SkipPipeline == false && len(autoReloadPaths) > 0 {
		var once sync.Once
		watcher, err := watch.New(autoReloadPaths, []string{".devspace/"}, func(changed []string, deleted []string) error {
			once.Do(func() {
				if interactiveMode {
					log.Info("Change detected, will reload in 2 seconds")
					time.Sleep(time.Second * 2)
				} else {
					log.Info("Change detected, will reload")
				}

				exitChan <- &reloadError{}
			})

			return nil
		}, log)
		if err != nil {
			return 0, err
		}

		watcher.Start()
		defer watcher.Stop()
	}

	// Run dev.open configs
	if config.Dev.Open != nil && cmd.SkipOpen == false {
		// Skip executing open config next time (e.g. when automatic redeployment is enabled)
		cmd.SkipOpen = true

		for _, openConfig := range config.Dev.Open {
			if openConfig.URL != "" {
				maxWait := 4 * time.Minute
				log.Infof("Opening '%s' as soon as application will be started (timeout: %s)", openConfig.URL, maxWait)

				go func() {
					// Use DiscardLogger as we do not want to print warnings about failed HTTP requests
					err := openURL(openConfig.URL, nil, "", logutil.Discard, maxWait)
					if err != nil {
						// Use warn instead of fatal to prevent exit
						// Do not print warning
						// log.Warn(err)
					}
				}()
			}
		}
	}

	// Check if we should open a terminal
	if interactiveMode {
		var imageSelector []string
		if config.Dev.Interactive.Terminal != nil && config.Dev.Interactive.Terminal.ImageName != "" {
			imageConfigCache := generatedConfig.GetActive().GetImageCache(config.Dev.Interactive.Terminal.ImageName)
			if imageConfigCache.ImageName != "" {
				imageSelector = []string{imageConfigCache.ImageName + ":" + imageConfigCache.Tag}
			}
		} else if len(config.Dev.Interactive.Images) > 0 {
			imageSelector = []string{}
			cache := generatedConfig.GetActive()

			for _, imageConfig := range config.Dev.Interactive.Images {
				imageConfigCache := cache.GetImageCache(imageConfig.Name)
				if imageConfigCache.ImageName != "" {
					imageSelector = append(imageSelector, imageConfigCache.ImageName+":"+imageConfigCache.Tag)
				}
			}
		}

		selectorParameter := &targetselector.SelectorParameter{
			CmdParameter: targetselector.CmdParameter{
				Namespace:   cmd.Namespace,
				Interactive: true,
			},
		}

		if config != nil && config.Dev != nil && config.Dev.Interactive != nil && config.Dev.Interactive.Terminal != nil {
			selectorParameter.ConfigParameter = targetselector.ConfigParameter{
				Namespace:     config.Dev.Interactive.Terminal.Namespace,
				LabelSelector: config.Dev.Interactive.Terminal.LabelSelector,
				ContainerName: config.Dev.Interactive.Terminal.ContainerName,
			}
		}

		return services.StartTerminal(config, client, selectorParameter, args, imageSelector, exitChan, log)
	}

	// Check if we should show logs
	if config.Dev == nil || config.Dev.Logs == nil || config.Dev.Logs.Disabled == nil || *config.Dev.Logs.Disabled == false {
		// Build an image selector
		imageSelector := []string{}
		if config.Dev != nil && config.Dev.Logs != nil && config.Dev.Logs.Images != nil {
			for generatedImageName, imageConfigCache := range generatedConfig.GetActive().Images {
				if imageConfigCache.ImageName != "" {
					// Check that they are also in the real config
					for _, configImageName := range config.Dev.Logs.Images {
						if configImageName == generatedImageName {
							imageSelector = append(imageSelector, imageConfigCache.ImageName+":"+imageConfigCache.Tag)
							break
						}
					}
				}
			}
		} else {
			for generatedImageName, imageConfigCache := range generatedConfig.GetActive().Images {
				if imageConfigCache.ImageName != "" {
					// Check that they are also in the real config
					for configImageName := range config.Images {
						if configImageName == generatedImageName {
							imageSelector = append(imageSelector, imageConfigCache.ImageName+":"+imageConfigCache.Tag)
							break
						}
					}
				}
			}
		}

		// Show last log lines
		tail := int64(50)
		if config.Dev != nil && config.Dev.Logs != nil && config.Dev.Logs.ShowLast != nil {
			tail = int64(*config.Dev.Logs.ShowLast)
		}

		// Log multiple images at once
		err := client.LogMultiple(imageSelector, exitChan, &tail, os.Stdout, log)
		if err != nil {
			// Check if we should reload
			if _, ok := err.(*reloadError); ok {
				return 0, err
			}

			log.Warnf("Couldn't print logs: %v", err)
		}
	}

	log.Done("Services started (Press Ctrl+C to abort port-forwarding and sync)")
	return 0, <-exitChan
}

func (cmd *DevCmd) validateFlags() error {
	if cmd.SkipBuild && cmd.ForceBuild {
		return errors.New("Flags --skip-build & --force-build cannot be used together")
	}

	return nil
}

// GetPaths retrieves the watch paths from the config object
func GetPaths(config *latest.Config) []string {
	paths := make([]string, 0, 1)

	// Add the deploy manifest paths
	if config.Dev != nil && config.Dev.AutoReload != nil {
		if config.Dev.AutoReload.Deployments != nil && config.Deployments != nil {
			for _, deployName := range config.Dev.AutoReload.Deployments {
				for _, deployConf := range config.Deployments {
					if deployName == deployConf.Name {
						if deployConf.Helm != nil && deployConf.Helm.Chart.Name != "" {
							_, err := os.Stat(deployConf.Helm.Chart.Name)
							if err == nil {
								chartPath := deployConf.Helm.Chart.Name
								if chartPath[len(chartPath)-1] != '/' {
									chartPath += "/"
								}

								paths = append(paths, chartPath+"**")
							}
						} else if deployConf.Kubectl != nil && deployConf.Kubectl.Manifests != nil {
							for _, manifestPath := range deployConf.Kubectl.Manifests {
								paths = append(paths, manifestPath)
							}
						}
					}
				}
			}
		}

		// Add the dockerfile paths
		if config.Dev.AutoReload.Images != nil && config.Images != nil {
			for _, imageName := range config.Dev.AutoReload.Images {
				for imageConfName, imageConf := range config.Images {
					if imageName == imageConfName {
						dockerfilePath := "./Dockerfile"
						if imageConf.Dockerfile != "" {
							dockerfilePath = imageConf.Dockerfile
						}

						paths = append(paths, dockerfilePath)
					}
				}
			}
		}

		// Add the additional paths
		if config.Dev.AutoReload.Paths != nil {
			for _, path := range config.Dev.AutoReload.Paths {
				paths = append(paths, path)
			}
		}
	}

	return paths
}

type reloadError struct {
}

func (r *reloadError) Error() string {
	return ""
}

func (cmd *DevCmd) loadConfig() (*latest.Config, error) {
	configutil.ResetConfig()

	// Load config
	config, err := configutil.GetConfig(cmd.KubeContext, cmd.Profile)
	if err != nil {
		return nil, err
	}

	// Adjust config for interactive mode
	interactiveModeInConfigEnabled := config.Dev != nil && config.Dev.Interactive != nil && config.Dev.Interactive.DefaultEnabled != nil && *config.Dev.Interactive.DefaultEnabled == true
	if cmd.Interactive || interactiveModeInConfigEnabled {
		if config.Dev == nil {
			config.Dev = &latest.DevConfig{}
		}
		if config.Dev.Interactive == nil {
			config.Dev.Interactive = &latest.InteractiveConfig{}
		}

		images := config.Images
		if config.Dev.Interactive.Images == nil && config.Dev.Interactive.Terminal == nil {
			if config.Images == nil || len(config.Images) == 0 {
				return nil, errors.New("Your configuration does not contain any images to build for interactive mode. If you simply want to start the terminal instead of streaming the logs, run `devspace dev -t`")
			}

			imageNames := make([]string, 0, len(images))
			for k := range images {
				imageNames = append(imageNames, k)
			}

			// If only one image exists, use it, otherwise show image picker
			imageName := ""
			if len(imageNames) == 1 {
				imageName = imageNames[0]
			} else {
				imageName, err = survey.Question(&survey.QuestionOptions{
					Question: "Which image do you want to build using the 'ENTRPOINT [sleep, 999999]' override?",
					Options:  imageNames,
				}, log.GetInstance())
				if err != nil {
					return nil, err
				}
			}

			config.Dev.Interactive.Images = []*latest.InteractiveImageConfig{
				{
					Name: imageName,
				},
			}
		}

		// Set image entrypoints if necessary
		for _, imageConf := range config.Dev.Interactive.Images {
			if imageConf.Entrypoint == nil && imageConf.Cmd == nil {
				imageConf.Entrypoint = []string{"sleep"}
				imageConf.Cmd = []string{"999999999"}
			}
		}

		log.Info("Interactive mode: enable terminal")
		config.Dev.Interactive.DefaultEnabled = ptr.Bool(true)
	} else {
		if config.Dev != nil && config.Dev.Interactive != nil {
			config.Dev.Interactive = nil
		}
	}

	return config, nil
}<|MERGE_RESOLUTION|>--- conflicted
+++ resolved
@@ -182,18 +182,10 @@
 	exitCode, err := cmd.buildAndDeploy(config, generatedConfig, client, args, true)
 	if err != nil {
 		return err
-<<<<<<< HEAD
-	}
-
-	cloudanalytics.SendCommandEvent(nil)
-	os.Exit(exitCode)
-
-=======
 	} else if exitCode != 0 {
 		exit.Exit(exitCode)
 	}
 
->>>>>>> 9c657a05
 	return nil
 }
 
