--- conflicted
+++ resolved
@@ -348,9 +348,6 @@
 		}
 	}
 
-<<<<<<< HEAD
-	servicesClient := services.NewClient(config, generatedConfig, client, selectorParameter, log)
-=======
 	var (
 		servicesClient  = services.NewClient(config, generatedConfig, client, selectorParameter, log)
 		exitChan        = make(chan error)
@@ -358,7 +355,6 @@
 		interactiveMode = config.Dev != nil && config.Dev.Interactive != nil && config.Dev.Interactive.DefaultEnabled != nil && *config.Dev.Interactive.DefaultEnabled == true
 	)
 
->>>>>>> 434896a7
 	if cmd.Portforwarding {
 		cmd.Portforwarding = false
 		err := servicesClient.StartPortForwarding()
