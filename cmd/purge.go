package cmd

import (
	"strings"

	"github.com/devspace-cloud/devspace/pkg/util/factory"

	"github.com/devspace-cloud/devspace/cmd/flags"
<<<<<<< HEAD
	"github.com/devspace-cloud/devspace/pkg/devspace/cloud/resume"
	"github.com/devspace-cloud/devspace/pkg/devspace/config/loader"
	"github.com/devspace-cloud/devspace/pkg/devspace/dependency"
	"github.com/devspace-cloud/devspace/pkg/devspace/deploy"
	"github.com/devspace-cloud/devspace/pkg/devspace/kubectl"
=======
>>>>>>> 434896a7
	"github.com/devspace-cloud/devspace/pkg/util/log"
	"github.com/devspace-cloud/devspace/pkg/util/message"
	"github.com/pkg/errors"

	"github.com/spf13/cobra"
)

// PurgeCmd holds the required data for the purge cmd
type PurgeCmd struct {
	*flags.GlobalFlags

	Deployments             string
	AllowCyclicDependencies bool
	VerboseDependencies     bool
	PurgeDependencies       bool

	log log.Logger
}

// NewPurgeCmd creates a new purge command
<<<<<<< HEAD
func NewPurgeCmd(globalFlags *flags.GlobalFlags) *cobra.Command {
=======
func NewPurgeCmd(f factory.Factory, globalFlags *flags.GlobalFlags) *cobra.Command {
>>>>>>> 434896a7
	cmd := &PurgeCmd{
		GlobalFlags: globalFlags,
		log:         log.GetInstance(),
	}

	purgeCmd := &cobra.Command{
		Use:   "purge",
		Short: "Delete deployed resources",
		Long: `
#######################################################
################### devspace purge ####################
#######################################################
Deletes the deployed kuberenetes resources:

devspace purge
devspace purge --dependencies
devspace purge -d my-deployment
#######################################################`,
		Args: cobra.NoArgs,
		RunE: func(cobraCmd *cobra.Command, args []string) error {
			return cmd.Run(f, cobraCmd, args)
		},
	}

	purgeCmd.Flags().StringVarP(&cmd.Deployments, "deployments", "d", "", "The deployment to delete (You can specify multiple deployments comma-separated, e.g. devspace-default,devspace-database etc.)")
	purgeCmd.Flags().BoolVar(&cmd.AllowCyclicDependencies, "allow-cyclic", false, "When enabled allows cyclic dependencies")
	purgeCmd.Flags().BoolVar(&cmd.PurgeDependencies, "dependencies", false, "When enabled purges the dependencies as well")
	purgeCmd.Flags().BoolVar(&cmd.VerboseDependencies, "verbose-dependencies", false, "Builds the dependencies verbosely")

	return purgeCmd
}

// Run executes the purge command logic
func (cmd *PurgeCmd) Run(f factory.Factory, cobraCmd *cobra.Command, args []string) error {
	// Set config root
<<<<<<< HEAD
	configOptions := cmd.ToConfigOptions()
	configLoader := loader.NewConfigLoader(configOptions, cmd.log)
=======
	cmd.log = f.GetLog()
	configOptions := cmd.ToConfigOptions()
	configLoader := f.NewConfigLoader(configOptions, cmd.log)
>>>>>>> 434896a7
	configExists, err := configLoader.SetDevSpaceRoot()
	if err != nil {
		return err
	}
	if !configExists {
		return errors.New(message.ConfigNotFound)
	}

	log.StartFileLogging()

	// Get config with adjusted cluster config
	generatedConfig, err := configLoader.Generated()
	if err != nil {
		return err
	}

	// Use last context if specified
	err = cmd.UseLastContext(generatedConfig, cmd.log)
	if err != nil {
		return err
	}

	client, err := f.NewKubeClientFromContext(cmd.KubeContext, cmd.Namespace, cmd.SwitchContext)
	if err != nil {
		return errors.Wrap(err, "create kube client")
	}

	err = client.PrintWarning(generatedConfig, cmd.NoWarn, false, cmd.log)
	if err != nil {
		return err
	}

	// Signal that we are working on the space if there is any
<<<<<<< HEAD
	err = resume.NewSpaceResumer(client, cmd.log).ResumeSpace(true)
=======
	err = f.NewSpaceResumer(client, cmd.log).ResumeSpace(true)
>>>>>>> 434896a7
	if err != nil {
		return err
	}

	// Get config with adjusted cluster config
	config, err := configLoader.Load()
	if err != nil {
		return err
	}

	deployments := []string{}
	if cmd.Deployments != "" {
		deployments = strings.Split(cmd.Deployments, ",")
		for index := range deployments {
			deployments[index] = strings.TrimSpace(deployments[index])
		}
	}

	// Purge deployments
<<<<<<< HEAD
	err = deploy.NewController(config, generatedConfig.GetActive(), client).Purge(deployments, cmd.log)
=======
	err = f.NewDeployController(config, generatedConfig.GetActive(), client).Purge(deployments, cmd.log)
>>>>>>> 434896a7
	if err != nil {
		cmd.log.Errorf("Error purging deployments: %v", err)
	}

	// Purge dependencies
	if cmd.PurgeDependencies {

		// Create Dependencymanager
<<<<<<< HEAD
		manager, err := dependency.NewManager(config, generatedConfig, client, cmd.AllowCyclicDependencies, cmd.ToConfigOptions(), cmd.log)
=======
		manager, err := f.NewDependencyManager(config, generatedConfig, client, cmd.AllowCyclicDependencies, cmd.ToConfigOptions(), cmd.log)
>>>>>>> 434896a7
		if err != nil {
			return errors.Wrap(err, "new manager")
		}

		err = manager.PurgeAll(cmd.VerboseDependencies)
		if err != nil {
			cmd.log.Errorf("Error purging dependencies: %v", err)
		}
	}

	err = configLoader.SaveGenerated(generatedConfig)
	if err != nil {
		cmd.log.Errorf("Error saving generated.yaml: %v", err)
	}

	return nil
}<|MERGE_RESOLUTION|>--- conflicted
+++ resolved
@@ -6,14 +6,6 @@
 	"github.com/devspace-cloud/devspace/pkg/util/factory"
 
 	"github.com/devspace-cloud/devspace/cmd/flags"
-<<<<<<< HEAD
-	"github.com/devspace-cloud/devspace/pkg/devspace/cloud/resume"
-	"github.com/devspace-cloud/devspace/pkg/devspace/config/loader"
-	"github.com/devspace-cloud/devspace/pkg/devspace/dependency"
-	"github.com/devspace-cloud/devspace/pkg/devspace/deploy"
-	"github.com/devspace-cloud/devspace/pkg/devspace/kubectl"
-=======
->>>>>>> 434896a7
 	"github.com/devspace-cloud/devspace/pkg/util/log"
 	"github.com/devspace-cloud/devspace/pkg/util/message"
 	"github.com/pkg/errors"
@@ -34,11 +26,7 @@
 }
 
 // NewPurgeCmd creates a new purge command
-<<<<<<< HEAD
-func NewPurgeCmd(globalFlags *flags.GlobalFlags) *cobra.Command {
-=======
 func NewPurgeCmd(f factory.Factory, globalFlags *flags.GlobalFlags) *cobra.Command {
->>>>>>> 434896a7
 	cmd := &PurgeCmd{
 		GlobalFlags: globalFlags,
 		log:         log.GetInstance(),
@@ -74,14 +62,9 @@
 // Run executes the purge command logic
 func (cmd *PurgeCmd) Run(f factory.Factory, cobraCmd *cobra.Command, args []string) error {
 	// Set config root
-<<<<<<< HEAD
-	configOptions := cmd.ToConfigOptions()
-	configLoader := loader.NewConfigLoader(configOptions, cmd.log)
-=======
 	cmd.log = f.GetLog()
 	configOptions := cmd.ToConfigOptions()
 	configLoader := f.NewConfigLoader(configOptions, cmd.log)
->>>>>>> 434896a7
 	configExists, err := configLoader.SetDevSpaceRoot()
 	if err != nil {
 		return err
@@ -115,11 +98,7 @@
 	}
 
 	// Signal that we are working on the space if there is any
-<<<<<<< HEAD
-	err = resume.NewSpaceResumer(client, cmd.log).ResumeSpace(true)
-=======
 	err = f.NewSpaceResumer(client, cmd.log).ResumeSpace(true)
->>>>>>> 434896a7
 	if err != nil {
 		return err
 	}
@@ -139,11 +118,7 @@
 	}
 
 	// Purge deployments
-<<<<<<< HEAD
-	err = deploy.NewController(config, generatedConfig.GetActive(), client).Purge(deployments, cmd.log)
-=======
 	err = f.NewDeployController(config, generatedConfig.GetActive(), client).Purge(deployments, cmd.log)
->>>>>>> 434896a7
 	if err != nil {
 		cmd.log.Errorf("Error purging deployments: %v", err)
 	}
@@ -152,11 +127,7 @@
 	if cmd.PurgeDependencies {
 
 		// Create Dependencymanager
-<<<<<<< HEAD
-		manager, err := dependency.NewManager(config, generatedConfig, client, cmd.AllowCyclicDependencies, cmd.ToConfigOptions(), cmd.log)
-=======
 		manager, err := f.NewDependencyManager(config, generatedConfig, client, cmd.AllowCyclicDependencies, cmd.ToConfigOptions(), cmd.log)
->>>>>>> 434896a7
 		if err != nil {
 			return errors.Wrap(err, "new manager")
 		}
