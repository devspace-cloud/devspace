--- conflicted
+++ resolved
@@ -196,44 +196,6 @@
 		if err != nil {
 			continue
 		}
-<<<<<<< HEAD
-	}
-}
-
-func (cmd *ResetCmd) determineResetExtent() {
-	config := configutil.GetConfig()
-
-	cmd.flags.deleteRelease = true
-
-	cmd.flags.deleteDevspaceFolder = *stdinutil.GetFromStdin(&stdinutil.GetFromStdinParams{
-		Question:               "Should the .devspace folder be removed? (y/n)",
-		DefaultValue:           "y",
-		ValidationRegexPattern: "^(y|n)$",
-	}) == "y"
-
-	cmd.flags.deleteDockerfile = *stdinutil.GetFromStdin(&stdinutil.GetFromStdinParams{
-		Question:               "Should the Dockerfile be removed? (y/n)",
-		DefaultValue:           "y",
-		ValidationRegexPattern: "^(y|n)$",
-	}) == "y"
-
-	if _, err := os.Stat(path.Join(cmd.workdir, ".dockerignore")); !os.IsNotExist(err) {
-		cmd.flags.deleteDockerignore = *stdinutil.GetFromStdin(&stdinutil.GetFromStdinParams{
-			Question:               "Should the .dockerignore be removed? (y/n)",
-			DefaultValue:           "y",
-			ValidationRegexPattern: "^(y|n)$",
-		}) == "y"
-	} else {
-		cmd.flags.deleteDockerignore = false
-	}
-
-	cmd.flags.deleteChart = *stdinutil.GetFromStdin(&stdinutil.GetFromStdinParams{
-		Question:               "Should the Chart (chart/*) be removed? (y/n)",
-		DefaultValue:           "y",
-		ValidationRegexPattern: "^(y|n)$",
-	}) == "y"
-=======
->>>>>>> 59a610ef
 
 		absDockerIgnorePath := filepath.Join(absContextPath, ".dockerignore")
 		_, err = os.Stat(absDockerIgnorePath)
