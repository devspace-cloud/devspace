package remove

import (
	"errors"

	"github.com/devspace-cloud/devspace/pkg/devspace/config/configutil"
	"github.com/devspace-cloud/devspace/pkg/devspace/configure"
	"github.com/spf13/cobra"
)

type syncCmd struct {
	LabelSelector string
	LocalPath     string
	ContainerPath string
	RemoveAll     bool
}

func newSyncCmd() *cobra.Command {
	cmd := &syncCmd{}

	syncCmd := &cobra.Command{
		Use:   "sync",
		Short: "Remove sync paths from the devspace",
		Long: `
	#######################################################
	############### devspace remove sync ##################
	#######################################################
	Remove sync paths from the devspace

	How to use:
	devspace remove sync --local=app
	devspace remove sync --container=/app
	devspace remove sync --label-selector=release=test
	devspace remove sync --all
	#######################################################
	`,
		Args: cobra.NoArgs,
		RunE: cmd.RunRemoveSync,
	}

	syncCmd.Flags().StringVar(&cmd.LabelSelector, "label-selector", "", "Comma separated key=value selector list (e.g. release=test)")
	syncCmd.Flags().StringVar(&cmd.LocalPath, "local", "", "Relative local path to remove")
	syncCmd.Flags().StringVar(&cmd.ContainerPath, "container", "", "Absolute container path to remove")
	syncCmd.Flags().BoolVar(&cmd.RemoveAll, "all", false, "Remove all configured sync paths")

	return syncCmd
}

// RunRemoveSync executes the remove sync command logic
func (cmd *syncCmd) RunRemoveSync(cobraCmd *cobra.Command, args []string) error {
	// Set config root
	configExists, err := configutil.SetDevSpaceRoot()
	if err != nil {
		return err
	}
	if !configExists {
<<<<<<< HEAD
		return errors.New("Couldn't find any devspace configuration. Please run `devspace init`")
=======
		return errors.New("Couldn't find a DevSpace configuration. Please run `devspace init`")
>>>>>>> 9c657a05
	}

	config, err := configutil.GetBaseConfig("")
	if err != nil {
		return err
	}

	err = configure.RemoveSyncPath(config, cmd.RemoveAll, cmd.LocalPath, cmd.ContainerPath, cmd.LabelSelector)
	if err != nil {
		return err
	}

	return nil
}<|MERGE_RESOLUTION|>--- conflicted
+++ resolved
@@ -54,11 +54,7 @@
 		return err
 	}
 	if !configExists {
-<<<<<<< HEAD
-		return errors.New("Couldn't find any devspace configuration. Please run `devspace init`")
-=======
 		return errors.New("Couldn't find a DevSpace configuration. Please run `devspace init`")
->>>>>>> 9c657a05
 	}
 
 	config, err := configutil.GetBaseConfig("")
