package fsutil

<<<<<<< HEAD
import (
	"io/ioutil"
	"os"
	"testing"
	"strings"

	"github.com/stretchr/testify/assert"
	"github.com/covexo/devspace/pkg/util/randutil"
	"github.com/juju/errors"
)
=======
//"time"
>>>>>>> 55d6bd9b

/*
func TestWriteToFileAndReadFile(t *testing.T) {

	//Let's create a new file and check if the content is correct.

	randomString, e := randutil.GenerateRandomString(10)

	assert.Nil(t, e)

	writeData := []byte("Content " + randomString)
<<<<<<< HEAD

	fileName := os.TempDir() + "/" + randomString
	
	e = WriteToFile(writeData, fileName)
=======
	fileName := "C:\\Users\\covexo\\tempFolderForGoTests\\" + randomString + "\\" + randomString

	e := WriteToFile(writeData, fileName)
>>>>>>> 55d6bd9b

	assert.Nilf(t, e, errors.Details(e))

	//There should be 18 bytes in the file. We'll only read 17 to test out whether this method reads the correct amount of bytes.
	readedData, e := ReadFile(fileName, 17)

	assert.Nil(t, e)
	assert.Len(t, readedData, 17)

	for n, byte := range readedData {
		assert.Equal(t, byte, writeData[n])
	}

	//Now let's overwrite the content

	newData := []byte("New Content " + randomString)

	WriteToFile(newData, fileName)

	//Read everything
	readedData, e = ReadFile(fileName, -1)

	assert.Nil(t, e)
	assert.Len(t, readedData, 22)

	for n, byte := range readedData {
		assert.Equal(t, byte, newData[n])
	}

}

func TestCopy(t *testing.T) {

	randomString, e := randutil.GenerateRandomString(10)
	sourceFile, e := ioutil.TempFile("", randomString)
	assert.Nil(t, e)
	defer os.Remove(sourceFile.Name())

	randomString, e = randutil.GenerateRandomString(10)
	assert.Nil(t, e)
	destPath := os.TempDir() + "/" + randomString

	randomString, e = randutil.GenerateRandomString(10)
	WriteToFile([]byte(randomString), sourceFile.Name())
	assert.Nil(t, e)

	Copy(sourceFile.Name(), destPath)
	defer os.Remove(destPath)

	sourceContent, e1 := ReadFile(sourceFile.Name(), -1)
	destContent, e2 := ReadFile(destPath, -1)

	assert.Nil(t, e1)
	assert.Nil(t, e2)

	assert.Equal(t, randomString, string(sourceContent))
	assert.Equal(t, randomString, string(destContent))

}

func TestGetHomeDir(t *testing.T) {

	homeDirByMethod := GetHomeDir()
	homeDirByOS := os.Getenv("HOME")
	if homeDirByOS == "" {
		homeDirByOS = os.Getenv("USERPROFILE")
	}

	assert.Equal(t, homeDirByOS, homeDirByMethod)
}

func TestGetCurrentGofileDir(t *testing.T) {

	currentGofileDirByMethod := GetCurrentGofileDir()
	expectedPath := os.Getenv("GOPATH") + "\\src\\github.com\\covexo\\devspace\\pkg\\util\\fsutil"

<<<<<<< HEAD
	expectedPath = strings.Replace(expectedPath, "\\", "/", -1)
	currentGofileDirByMethod = strings.Replace(currentGofileDirByMethod, "\\", "/", -1)

	assert.Equal(t, expectedPath, currentGofileDirByMethod)
=======
	if currentGofileDirByMethod != expected && currentGofileDirByMethod != strings.Replace(expected, "\\", "/", -1){
		t.Error("CurrentGoFileDir is not correct.\nMethod result: " + currentGofileDirByMethod +
		"\nExpected: " + expected +
		"\nExpected with /-separator: " + strings.Replace(expected, "\\", "/", -1))
		t.Fail()
	}
>>>>>>> 55d6bd9b
}

func TestGetCurrentGofile(t *testing.T) {

	currentGofileByMethod := GetCurrentGofile()
<<<<<<< HEAD
	expectedPath := os.Getenv("GOPATH") + "\\src\\github.com\\covexo\\devspace\\pkg\\util\\fsutil\\filesystem_test.go"
=======
	expected := os.Getenv("GOPATH") + "\\src\\github.com\\covexo\\devspace\\pkg\\util\\fsutil\\filesystem_test.go"

	if currentGofileByMethod != expected && currentGofileByMethod != strings.Replace(expected, "\\", "/", -1){
		t.Error("CurrentGoFile is not correct.\nMethod result: " + currentGofileByMethod +
		"\nExpected: " + expected +
		"\nExpected with /-separator: " + strings.Replace(expected, "\\", "/", -1))
		t.Fail()
	}
}
>>>>>>> 55d6bd9b

	expectedPath = strings.Replace(expectedPath, "\\", "/", -1)
	currentGofileByMethod = strings.Replace(currentGofileByMethod, "\\", "/", -1)

<<<<<<< HEAD
	assert.Equal(t, expectedPath, currentGofileByMethod)
}
=======
func RandStringRunes(n int) string {
    b := make([]rune, n)
    for i := range b {
        b[i] = letterRunes[rand.Intn(len(letterRunes))]
    }
    return string(b)
}
*/
>>>>>>> 55d6bd9b
<|MERGE_RESOLUTION|>--- conflicted
+++ resolved
@@ -1,21 +1,16 @@
 package fsutil
 
-<<<<<<< HEAD
 import (
 	"io/ioutil"
 	"os"
+	"strings"
 	"testing"
-	"strings"
 
-	"github.com/stretchr/testify/assert"
 	"github.com/covexo/devspace/pkg/util/randutil"
 	"github.com/juju/errors"
+	"github.com/stretchr/testify/assert"
 )
-=======
-//"time"
->>>>>>> 55d6bd9b
 
-/*
 func TestWriteToFileAndReadFile(t *testing.T) {
 
 	//Let's create a new file and check if the content is correct.
@@ -25,16 +20,10 @@
 	assert.Nil(t, e)
 
 	writeData := []byte("Content " + randomString)
-<<<<<<< HEAD
 
 	fileName := os.TempDir() + "/" + randomString
-	
+
 	e = WriteToFile(writeData, fileName)
-=======
-	fileName := "C:\\Users\\covexo\\tempFolderForGoTests\\" + randomString + "\\" + randomString
-
-	e := WriteToFile(writeData, fileName)
->>>>>>> 55d6bd9b
 
 	assert.Nilf(t, e, errors.Details(e))
 
@@ -111,51 +100,19 @@
 	currentGofileDirByMethod := GetCurrentGofileDir()
 	expectedPath := os.Getenv("GOPATH") + "\\src\\github.com\\covexo\\devspace\\pkg\\util\\fsutil"
 
-<<<<<<< HEAD
 	expectedPath = strings.Replace(expectedPath, "\\", "/", -1)
 	currentGofileDirByMethod = strings.Replace(currentGofileDirByMethod, "\\", "/", -1)
 
 	assert.Equal(t, expectedPath, currentGofileDirByMethod)
-=======
-	if currentGofileDirByMethod != expected && currentGofileDirByMethod != strings.Replace(expected, "\\", "/", -1){
-		t.Error("CurrentGoFileDir is not correct.\nMethod result: " + currentGofileDirByMethod +
-		"\nExpected: " + expected +
-		"\nExpected with /-separator: " + strings.Replace(expected, "\\", "/", -1))
-		t.Fail()
-	}
->>>>>>> 55d6bd9b
 }
 
 func TestGetCurrentGofile(t *testing.T) {
 
 	currentGofileByMethod := GetCurrentGofile()
-<<<<<<< HEAD
 	expectedPath := os.Getenv("GOPATH") + "\\src\\github.com\\covexo\\devspace\\pkg\\util\\fsutil\\filesystem_test.go"
-=======
-	expected := os.Getenv("GOPATH") + "\\src\\github.com\\covexo\\devspace\\pkg\\util\\fsutil\\filesystem_test.go"
-
-	if currentGofileByMethod != expected && currentGofileByMethod != strings.Replace(expected, "\\", "/", -1){
-		t.Error("CurrentGoFile is not correct.\nMethod result: " + currentGofileByMethod +
-		"\nExpected: " + expected +
-		"\nExpected with /-separator: " + strings.Replace(expected, "\\", "/", -1))
-		t.Fail()
-	}
-}
->>>>>>> 55d6bd9b
 
 	expectedPath = strings.Replace(expectedPath, "\\", "/", -1)
 	currentGofileByMethod = strings.Replace(currentGofileByMethod, "\\", "/", -1)
 
-<<<<<<< HEAD
 	assert.Equal(t, expectedPath, currentGofileByMethod)
-}
-=======
-func RandStringRunes(n int) string {
-    b := make([]rune, n)
-    for i := range b {
-        b[i] = letterRunes[rand.Intn(len(letterRunes))]
-    }
-    return string(b)
-}
-*/
->>>>>>> 55d6bd9b
+}