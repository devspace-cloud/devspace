package kaniko

import (
	"fmt"
	"strings"
	"time"

	"github.com/covexo/devspace/pkg/devspace/builder/docker"
	"github.com/covexo/devspace/pkg/devspace/registry"

	"github.com/covexo/devspace/pkg/devspace/kubectl"
	synctool "github.com/covexo/devspace/pkg/devspace/sync"
	"github.com/covexo/devspace/pkg/util/ignoreutil"
	"github.com/covexo/devspace/pkg/util/log"
	"github.com/covexo/devspace/pkg/util/randutil"
	"github.com/docker/docker/api/types"
	k8sv1 "k8s.io/api/core/v1"
	metav1 "k8s.io/apimachinery/pkg/apis/meta/v1"
	"k8s.io/client-go/kubernetes"
	"k8s.io/kubernetes/pkg/util/interrupt"
)

// Builder holds the necessary information to build and push docker images
type Builder struct {
	RegistryURL      string
	ImageName        string
	ImageTag         string
	PreviousImageTag string
	BuildNamespace   string

	allowInsecureRegistry bool
	kubectl               *kubernetes.Clientset
}

// NewBuilder creates a new kaniko.Builder instance
func NewBuilder(registryURL, imageName, imageTag, lastImageTag, buildNamespace string, kubectl *kubernetes.Clientset, allowInsecureRegistry bool) (*Builder, error) {
	return &Builder{
		RegistryURL:           registryURL,
		ImageName:             imageName,
		ImageTag:              imageTag,
		PreviousImageTag:      lastImageTag,
		BuildNamespace:        buildNamespace,
		allowInsecureRegistry: allowInsecureRegistry,
		kubectl:               kubectl,
	}, nil
}

// Authenticate authenticates kaniko for pushing to the RegistryURL (if username == "", it will try to get login data from local docker daemon)
func (b *Builder) Authenticate(username, password string, checkCredentialsStore bool) (*types.AuthConfig, error) {
	email := "noreply@devspace-cloud.com"

	if len(username) == 0 {
		dockerBuilder, dockerBuilderErr := docker.NewBuilder(b.RegistryURL, b.ImageName, b.ImageTag, false)
		if dockerBuilderErr != nil {
			return nil, dockerBuilderErr
		}

		authConfig, err := dockerBuilder.Authenticate(username, password, true)
		if err != nil {
			return nil, err
		}
		username = authConfig.Username
		email = authConfig.Email

		if authConfig.Password != "" {
			password = authConfig.Password
		} else {
			password = authConfig.IdentityToken
		}
	}
	return nil, registry.CreatePullSecret(b.kubectl, b.BuildNamespace, b.RegistryURL, username, password, email)
}

// BuildImage builds a dockerimage within a kaniko pod
func (b *Builder) BuildImage(contextPath, dockerfilePath string, options *types.ImageBuildOptions) error {
	pullSecretName := registry.GetRegistryAuthSecretName(b.RegistryURL)
	randString, _ := randutil.GenerateRandomString(12)
	buildID := strings.ToLower(randString)
	buildPod := &k8sv1.Pod{
		ObjectMeta: metav1.ObjectMeta{
			GenerateName: "devspace-build-",
			Labels: map[string]string{
				"devspace-build-id": buildID,
			},
		},
		Spec: k8sv1.PodSpec{
			Containers: []k8sv1.Container{
				{
					Name:            "kaniko",
<<<<<<< HEAD
					Image:           "gcr.io/kaniko-project/executor:debug-72e088fda562a73859371354b1fc20e6fd7adea8",
=======
					Image:           "gcr.io/kaniko-project/executor:debug-5ac29a97734170a0547fea33b348dc7c328e2f8a",
>>>>>>> 4b04f9d5
					ImagePullPolicy: k8sv1.PullIfNotPresent,
					Command: []string{
						"/busybox/sleep",
					},
					Args: []string{
						"36000",
					},
					VolumeMounts: []k8sv1.VolumeMount{
						{
							Name:      pullSecretName,
							MountPath: "/root/.docker",
						},
					},
				},
			},
			Volumes: []k8sv1.Volume{
				{
					Name: pullSecretName,
					VolumeSource: k8sv1.VolumeSource{
						Secret: &k8sv1.SecretVolumeSource{
							SecretName: pullSecretName,
							Items: []k8sv1.KeyToPath{
								{
									Key:  k8sv1.DockerConfigJsonKey,
									Path: "config.json",
								},
							},
						},
					},
				},
			},
			RestartPolicy: k8sv1.RestartPolicyOnFailure,
		},
	}

	deleteBuildPod := func() {
		gracePeriod := int64(3)

		deleteErr := b.kubectl.Core().Pods(b.BuildNamespace).Delete(buildPod.Name, &metav1.DeleteOptions{
			GracePeriodSeconds: &gracePeriod,
		})

		if deleteErr != nil {
			log.Errorf("Failed to delete build pod: %s", deleteErr.Error())
		}
	}

	intr := interrupt.New(nil, deleteBuildPod)

	err := intr.Run(func() error {
		buildPodCreated, buildPodCreateErr := b.kubectl.Core().Pods(b.BuildNamespace).Create(buildPod)

		if buildPodCreateErr != nil {
			return fmt.Errorf("Unable to create build pod: %s", buildPodCreateErr.Error())
		}

		readyWaitTime := 2 * 60 * time.Second
		readyCheckInterval := 5 * time.Second
		buildPodReady := false

		log.StartWait("Waiting for kaniko build pod to start")

		for readyWaitTime > 0 {
			buildPod, _ = b.kubectl.Core().Pods(b.BuildNamespace).Get(buildPodCreated.Name, metav1.GetOptions{})

			if len(buildPod.Status.ContainerStatuses) > 0 && buildPod.Status.ContainerStatuses[0].Ready {
				buildPodReady = true
				break
			}

			time.Sleep(readyCheckInterval)
			readyWaitTime = readyWaitTime - readyCheckInterval
		}

		log.StopWait()
		log.Done("Kaniko build pod started")

		if !buildPodReady {
			return fmt.Errorf("Unable to start build pod")
		}
		ignoreRules, ignoreRuleErr := ignoreutil.GetIgnoreRules(contextPath)

		if ignoreRuleErr != nil {
			return fmt.Errorf("Unable to parse .dockerignore files: %s", ignoreRuleErr.Error())
		}

		buildContainer := &buildPod.Spec.Containers[0]

		log.StartWait("Uploading files to build container")
		err := synctool.CopyToContainer(b.kubectl, buildPod, buildContainer, contextPath, "/src", ignoreRules)

		if err != nil {
			return fmt.Errorf("Error uploading files to container: %s", err.Error())
		}
		err = synctool.CopyToContainer(b.kubectl, buildPod, buildContainer, dockerfilePath, "/src", ignoreRules)

		if err != nil {
			return fmt.Errorf("Error uploading files to container: %s", err.Error())
		}
		log.StopWait()
		log.Done("Uploaded files to container")

		log.StartWait("Building container image")

		imageDestination := b.ImageName + ":" + b.ImageTag

		if b.RegistryURL != "" {
			imageDestination = strings.TrimSuffix(b.RegistryURL, "/") + "/" + imageDestination
		}
		containerBuildPath := "/src"
		exitChannel := make(chan error)
		kanikoBuildCmd := []string{
			"/kaniko/executor",
			"--dockerfile=" + containerBuildPath + "/Dockerfile",
			"--context=dir://" + containerBuildPath,
			"--destination=" + imageDestination,
			"--single-snapshot",
		}

		if !options.NoCache {
			kanikoBuildCmd = append(kanikoBuildCmd, "--cache=true", "--cache-repo="+b.PreviousImageTag)
		}

		if b.allowInsecureRegistry {
			kanikoBuildCmd = append(kanikoBuildCmd, "--insecure", "--skip-tls-verify")
		}

		stdin, stdout, stderr, execErr := kubectl.Exec(b.kubectl, buildPod, buildContainer.Name, kanikoBuildCmd, false, exitChannel)
		stdin.Close()

		if execErr != nil {
			return fmt.Errorf("Failed to start image building: %s", execErr.Error())
		}

		lastKanikoOutput := formatKanikoOutput(stdout, stderr)
		exitError := <-exitChannel

		log.StopWait()

		if exitError != nil {
			return fmt.Errorf("Error: %s, Last Kaniko Output: %s", exitError.Error(), lastKanikoOutput)
		}

		log.Done("Done building image")

		return nil
	})

	if err != nil {
		return err
	}

	return nil
}

// PushImage is required to implement builder.Interface
func (b *Builder) PushImage() error {
	return nil
}<|MERGE_RESOLUTION|>--- conflicted
+++ resolved
@@ -87,11 +87,7 @@
 			Containers: []k8sv1.Container{
 				{
 					Name:            "kaniko",
-<<<<<<< HEAD
-					Image:           "gcr.io/kaniko-project/executor:debug-72e088fda562a73859371354b1fc20e6fd7adea8",
-=======
 					Image:           "gcr.io/kaniko-project/executor:debug-5ac29a97734170a0547fea33b348dc7c328e2f8a",
->>>>>>> 4b04f9d5
 					ImagePullPolicy: k8sv1.PullIfNotPresent,
 					Command: []string{
 						"/busybox/sleep",
