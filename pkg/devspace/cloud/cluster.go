package cloud

import (
	"encoding/base64"
	"fmt"
	"regexp"
	"time"

	"github.com/devspace-cloud/devspace/pkg/devspace/cloud/config"
	"github.com/devspace-cloud/devspace/pkg/devspace/cloud/config/versions/latest"
	"github.com/devspace-cloud/devspace/pkg/devspace/config/constants"
	"github.com/devspace-cloud/devspace/pkg/devspace/kubectl"
	"github.com/devspace-cloud/devspace/pkg/util/encryption"
	"github.com/devspace-cloud/devspace/pkg/util/hash"
	"github.com/devspace-cloud/devspace/pkg/util/ptr"
	"github.com/devspace-cloud/devspace/pkg/util/survey"

	"github.com/mgutz/ansi"
	"github.com/pkg/errors"
	v1 "k8s.io/api/core/v1"
	rbacv1 "k8s.io/api/rbac/v1"
	metav1 "k8s.io/apimachinery/pkg/apis/meta/v1"
	"k8s.io/client-go/kubernetes"
)

// ClusterNameValidationRegEx is the cluster name validation regex
var ClusterNameValidationRegEx = regexp.MustCompile("^[a-zA-Z0-9][a-zA-Z0-9-]{1,30}[a-zA-Z0-9]$")

const (
	// DevSpaceCloudNamespace is the namespace to create
	DevSpaceCloudNamespace = "devspace-cloud"

	// DevSpaceServiceAccount is the service account to create
	DevSpaceServiceAccount = "devspace-cloud-user"

	// DevSpaceClusterRoleBinding is the name of the clusterrolebinding to create for the service account
	DevSpaceClusterRoleBinding = "devspace-cloud-user-binding"

	loadBalancerOption = "LoadBalancer (GKE, AKS, EKS etc.)"
	hostNetworkOption  = "Use host network"
)

// ConnectClusterOptions holds the options for connecting a cluster
type ConnectClusterOptions struct {
	DeployAdmissionController bool
	DeployGatekeeper          bool
	DeployGatekeeperRules     bool
	DeployIngressController   bool
	DeployCertManager         bool

	UseHostNetwork *bool

	ClusterName string
	KubeContext string
	Key         string

	OpenUI bool
	Public bool

	UseDomain bool
	Domain    string
}

type clusterResources struct {
	PodPolicy     bool
	NetworkPolicy bool
	CertManager   bool
}

// ConnectCluster connects a new cluster to DevSpace Cloud
func (p *provider) ConnectCluster(options *ConnectClusterOptions) error {
	var (
		client kubectl.Client
	)

	// Get cluster name
	clusterName, err := p.getClusterName(options.ClusterName)
	if err != nil {
		return err
	}

	// Check what kube context to use
	if p.kubeClient != nil {
		client = p.kubeClient
	} else if options.KubeContext == "" {
		allowLocalClusters := true
		if p.Name == config.DevSpaceCloudProviderName {
			allowLocalClusters = false
		}

		// Get kube context to use
		client, err = kubectl.NewClientBySelect(allowLocalClusters, true, p.kubeLoader, p.log)
		if err != nil {
			return errors.Wrap(err, "new kubectl client")
		}
	} else {
		// Get kube context to use
		client, err = kubectl.NewClientFromContext(options.KubeContext, "", false, p.kubeLoader)
		if err != nil {
			return errors.Wrap(err, "new kubectl client")
		}
	}
	p.kubeClient = client

	// Check available cluster resources
	availableResources, err := p.checkResources(client)
	if err != nil {
		return errors.Wrap(err, "check resource availability")
	}

	// Initialize namespace
	err = p.initializeNamespace(client.KubeClient())
	if err != nil {
		return errors.Wrap(err, "init namespace")
	}

	token, caCert, err := p.getServiceAccountCredentials(client)
	if err != nil {
		return errors.Wrap(err, "get service account credentials")
	}

	needKey, err := p.needKey()
	if err != nil {
		return errors.Wrap(err, "check cloud settings")
	}
	if options.Public {
		needKey = false
	}

	// Encrypt token if needed
	encryptedToken := token
	if needKey {
		if options.Key == "" {
			options.Key, err = p.getKey(false)
			if err != nil {
				return errors.Wrap(err, "get key")
			}
		}

		encryptedToken, err = encryption.EncryptAES([]byte(options.Key), token)
		if err != nil {
			return errors.Wrap(err, "encrypt token")
		}

		encryptedToken = []byte(base64.StdEncoding.EncodeToString(encryptedToken))
	}

	// Create cluster remotely
	p.log.StartWait("Initialize cluster")
	defer p.log.StopWait()
	var clusterID int
	if options.Public {
		clusterID, err = p.client.CreatePublicCluster(clusterName, client.RestConfig().Host, caCert, string(encryptedToken))
		if err != nil {
			return errors.Wrap(err, "create cluster")
		}
	} else {
		clusterID, err = p.client.CreateUserCluster(clusterName, client.RestConfig().Host, caCert, string(encryptedToken), availableResources.NetworkPolicy)
		if err != nil {
			return errors.Wrap(err, "create cluster")
		}
	}
	p.log.StopWait()

	// Save key
	if needKey {
		p.ClusterKey[clusterID] = options.Key
		err = p.Save()
		if err != nil {
			return errors.Wrap(err, "save key")
		}
	}
	p.log.StartWait("Initializing Cluster")
	defer p.log.StopWait()

	// Initialize roles and pod security policies
	err = p.client.InitCore(clusterID, options.Key, availableResources.PodPolicy)
	if err != nil {
		// Try to delete cluster if core initialization has failed
		p.log.StartWait("Error happened. Rolling back")
		p.client.DeleteCluster(&latest.Cluster{ClusterID: clusterID}, options.Key, false, false)

		return errors.Wrap(err, "initialize core")
	}
	p.log.Done("Initialized cluster")

	// Deploy admission controller, ingress controller and cert manager
	err = p.deployServices(client, clusterID, availableResources, options)
	if err != nil {
		return err
	}

	// Set space domain
	if options.UseDomain {
		// Set cluster domain to use for spaces
		err = p.specifyDomain(clusterID, options)
		if err != nil {
			return err
		}
	} else if options.DeployIngressController {
		err = p.defaultClusterSpaceDomain(client, *options.UseHostNetwork, clusterID, options.Key)
		if err != nil {
			p.log.Warnf("Couldn't configure default cluster space domain: %v", err)
		}
	}

	// Open ui
	if options.OpenUI {
		url := fmt.Sprintf("%s/clusters/%d/overview", p.Host, clusterID)
		err = p.browser.Start(url)
		if err != nil {
			p.log.Warnf("Couldn't open the url '%s': %v", url, err)
		}
	}

	return nil
}

var waitTimeout = time.Minute * 5

func (p *provider) defaultClusterSpaceDomain(client kubectl.Client, useHostNetwork bool, clusterID int, key string) error {
	if useHostNetwork {
		p.log.StartWait("Waiting for loadbalancer to get an IP address")
		defer p.log.StopWait()

		nodeList, err := client.KubeClient().CoreV1().Nodes().List(metav1.ListOptions{})
		if err != nil {
			return errors.Wrap(err, "list nodes")
		}
		if len(nodeList.Items) == 0 {
			return errors.New("Couldn't find a node in cluster")
		}

		ip := ""
		for _, node := range nodeList.Items {
			for _, address := range node.Status.Addresses {
				if address.Type == v1.NodeExternalIP && address.Address != "" {
					ip = address.Address
					break
				}
			}

			if ip != "" {
				break
			}
		}
		if ip == "" {
			return errors.New("Couldn't find a node with a valid external IP address in cluster, make sure your nodes are accessable from the outside")
		}
	} else {
		p.log.StartWait("Waiting for loadbalancer to get an IP address. This may take several minutes")
		defer p.log.StopWait()

		now := time.Now()

	Outer:
		for time.Since(now) < waitTimeout {
			// Get loadbalancer
			services, err := client.KubeClient().CoreV1().Services(constants.DevSpaceCloudNamespace).List(metav1.ListOptions{})
			if err != nil {
				return errors.Wrap(err, "list services")
			}

			// Check loadbalancer for an ip
			for _, service := range services.Items {
				if service.Spec.Type == v1.ServiceTypeLoadBalancer {
					for _, ingress := range service.Status.LoadBalancer.Ingress {
						if ingress.Hostname != "" {
							break Outer
						}
						if ingress.IP != "" {
							break Outer
						}
					}
				}
			}

			time.Sleep(5 * time.Second)
		}

		if time.Since(now) >= waitTimeout {
			return errors.New("Loadbalancer didn't receive a valid IP address in time. Skipping configuration of default domain for space subdomains")
		}
	}

	useDefaultClusterDomain, err := p.client.UseDefaultClusterDomain(clusterID, key)
	if err != nil {
		return errors.Wrap(err, "graphql client")
	}
	if useDefaultClusterDomain != "" {
		p.log.Donef("The domain '%s' has been successfully configured for your clusters spaces and now points to your clusters ingress controller. The dns change however can take several minutes to take affect", ansi.Color("*."+useDefaultClusterDomain, "white+b"))
	}

	return nil
}

func (p *provider) specifyDomain(clusterID int, options *ConnectClusterOptions) error {
	if options.Domain == "" {
		var err error

		options.Domain, err = p.log.Question(&survey.QuestionOptions{
			Question:               "DevSpace will automatically create an ingress for each space, which base domain do you want to use for the created spaces? (e.g. users.test.com)",
			ValidationRegexPattern: "^(([a-zA-Z0-9]|[a-zA-Z0-9][a-zA-Z0-9\\-]*[a-zA-Z0-9])\\.)*([A-Za-z0-9]|[A-Za-z0-9][A-Za-z0-9\\-]*[A-Za-z0-9])$",
			ValidationMessage:      "Please enter a valid hostname (e.g. users.my-domain.com)",
		})
		if err != nil {
			return err
		}
	}

	p.log.StartWait("Updating domain name")
	defer p.log.StopWait()

	err := p.client.UpdateClusterDomain(clusterID, options.Domain)
	if err != nil {
		return errors.Wrap(err, "graphql client")
	}

	p.log.StopWait()
	if *options.UseHostNetwork == false {
		p.log.Donef("Please create an A dns record for '*.%s' that points to external IP address of the loadbalancer service 'devspace-cloud/nginx-ingress-controller'.\n Run `%s` to view the service", options.Domain, ansi.Color("kubectl get svc nginx-ingress-controller -n devspace-cloud", "white+b"))
	} else {
		p.log.Donef("Please create an A dns record for '*.%s' that points to the external IP address of one of your cluster nodes.\n Run `%s` to view your cluster nodes and their IP adresses. \n Please make also sure the ports 80 and 443 can be accessed on these nodes from the internet", options.Domain, ansi.Color("kubectl get nodes -o wide", "white+b"))
	}

	return nil
}

func (p *provider) deployServices(client kubectl.Client, clusterID int, availableResources *clusterResources, options *ConnectClusterOptions) error {
	defer p.log.StopWait()

	// Check if devspace-cloud is deployed in the namespace
	configmaps, err := client.KubeClient().CoreV1().ConfigMaps(DevSpaceCloudNamespace).List(metav1.ListOptions{
		LabelSelector: "NAME=devspace-cloud,OWNER=TILLER,STATUS=DEPLOYED",
	})
	if err != nil {
		return errors.Wrap(err, "list configmaps")
	} else if len(configmaps.Items) != 0 {
		options.DeployIngressController = false
	}

	// Ingress controller
	if options.DeployIngressController {
		// Ask if we should use the host network
		if options.UseHostNetwork == nil {
			useHostNetwork, err := p.log.Question(&survey.QuestionOptions{
				Question:     "Should the ingress controller use a LoadBalancer or the host network?",
				DefaultValue: loadBalancerOption,
				Options: []string{
					loadBalancerOption,
					hostNetworkOption,
				},
			})
			if err != nil {
				return err
			}

			options.UseHostNetwork = ptr.Bool(useHostNetwork == hostNetworkOption)
		}

		p.log.StartWait("Deploying ingress controller")
		err = p.client.DeployIngressController(clusterID, options.Key, *options.UseHostNetwork)
		if err != nil {
			return errors.Wrap(err, "graphql client")
		}

		p.log.Done("Deployed ingress controller")
	}

	// Admission controller
	if options.DeployAdmissionController {
		p.log.StartWait("Deploying admission controller")

		err = p.client.DeployAdmissionController(clusterID, options.Key)
		if err != nil {
			p.log.Warnf("Error deploying admission controller: %v", err)
		} else {
			p.log.Done("Deployed admission controller")
		}
	}

	// Gatekeeper
	if options.DeployGatekeeper {
		p.log.StartWait("Deploying gatekeeper")

		err = p.client.DeployGatekeeper(clusterID, options.Key)
		if err != nil {
			p.log.Warnf("Error deploying gatekeeper: %v", err)
		} else {
			p.log.Done("Deployed gatekeeper")
		}
	}

	// Gatekeeper rules
	if options.DeployGatekeeperRules {
		p.log.StartWait("Deploying gatekeeper rules")

		// Deploy gatekeeper rules
		err := p.client.DeployGatekeeperRules(clusterID, options.Key)
		if err != nil {
			p.log.Warnf("Error deploying gatekeeper rules: %v", err)
		} else {
			p.log.Done("Deployed gatekeeper rules")
		}
	}

	// Cert manager
	if availableResources.CertManager == false && options.DeployCertManager {
		p.log.StartWait("Deploying cert manager")

		// Deploy cert manager
		err := p.client.DeployCertManager(clusterID, options.Key)
		if err != nil {
			p.log.Warnf("Error deploying cert manager: %v", err)
		} else {
			p.log.Done("Deployed cert manager")
		}
	}

	return nil
}

// SettingDefaultClusterEncryptToken is the setting name to check if we need an encryption key
const SettingDefaultClusterEncryptToken = "DEFAULT_CLUSTER_ENCRYPT_TOKEN"

func (p *provider) needKey() (bool, error) {
	p.log.StartWait("Retrieving cloud settings")
	defer p.log.StopWait()

	settings, err := p.client.Settings(SettingDefaultClusterEncryptToken)
	if err != nil {
		errors.Wrap(err, "graphql client")
	}

	// We don't need a key if not specified
	if len(settings) != 1 {
		return false, nil
	}

	return settings[0].ID == SettingDefaultClusterEncryptToken && settings[0].Value == "true", nil
}

var getServiceAccountTimeout = time.Second * 90

func (p *provider) getServiceAccountCredentials(client kubectl.Client) ([]byte, string, error) {
	p.log.StartWait("Retrieving service account credentials")
	defer p.log.StopWait()

	// Create main service account
	sa, err := client.KubeClient().CoreV1().ServiceAccounts(DevSpaceCloudNamespace).Get(DevSpaceServiceAccount, metav1.GetOptions{})
	if err != nil {
		return nil, "", err
	}

	beginTimeStamp := time.Now()

	for len(sa.Secrets) == 0 && time.Since(beginTimeStamp) < getServiceAccountTimeout {
		time.Sleep(time.Second)

		sa, err = client.KubeClient().CoreV1().ServiceAccounts(DevSpaceCloudNamespace).Get(DevSpaceServiceAccount, metav1.GetOptions{})
		if err != nil {
			return nil, "", err
		}
	}

	if time.Since(beginTimeStamp) >= getServiceAccountTimeout {
		return nil, "", errors.New("ServiceAccount did not receive secret in time")
	}

	// Get secret
	secret, err := client.KubeClient().CoreV1().Secrets(DevSpaceCloudNamespace).Get(sa.Secrets[0].Name, metav1.GetOptions{})
	if err != nil {
		return nil, "", err
	}

	return secret.Data["token"], base64.StdEncoding.EncodeToString(secret.Data["ca.crt"]), nil
}

func (p *provider) getKey(forceQuestion bool) (string, error) {
	if forceQuestion == false && len(p.ClusterKey) > 0 {
		keyMap := make(map[string]bool)
		useKey := ""

		for _, key := range p.ClusterKey {
			keyMap[key] = true
			useKey = key
		}

		if len(keyMap) == 1 {
			return useKey, nil
		}
	}

	for true {
		firstKey, err := p.log.Question(&survey.QuestionOptions{
			Question:               "Please enter a secure encryption key for your cluster credentials",
			ValidationRegexPattern: "^.{6,32}$",
			ValidationMessage:      "Key has to be between 6 and 32 characters long",
			IsPassword:             true,
		})
		if err != nil {
			return "", err
		}

		secondKey, err := p.log.Question(&survey.QuestionOptions{
			Question:               "Please re-enter the key",
			ValidationRegexPattern: "^.{6,32}$",
			ValidationMessage:      "Key has to be between 6 and 32 characters long",
			IsPassword:             true,
		})
		if err != nil {
			return "", err
		}

		if firstKey != secondKey {
			p.log.Info("Keys do not match! Please reenter")
			continue
		}

		hashedKey, err := hash.Password(firstKey)
		if err != nil {
			return "", errors.Wrap(err, "hash key")
		}

		return hashedKey, nil
	}

	// We never reach that point
	return "", nil
}

func (p *provider) getClusterName(clusterName string) (string, error) {
	if clusterName != "" && ClusterNameValidationRegEx.MatchString(clusterName) == false {
		return "", errors.Errorf("Cluster name %s can only contain letters, numbers and dashes (-)", clusterName)
	} else if clusterName != "" {
		return clusterName, nil
	}

	// Ask for cluster name
	for true {
		clusterName, err := p.log.Question(&survey.QuestionOptions{
			Question:     "Please enter a cluster name (e.g. my-cluster)",
			DefaultValue: "my-cluster",
		})
		if err != nil {
			return "", err
		}

		if ClusterNameValidationRegEx.MatchString(clusterName) == false {
			p.log.Infof("Cluster name %s can only contain letters, numbers and dashes (-)", clusterName)
			continue
		}

		return clusterName, nil
	}

	return "", errors.New("We should never reach this point")
}

// This function checks the available resource on the api server
// Required checks
// 	rbac.authorization.k8s.io/v1beta1
// Feature checks
// 	certmanager.k8s.io/v1alpha1
// 	networking.k8s.io/v1 networkpolicies
// 	extensions/v1beta1 podsecuritypolicies
func (p *provider) checkResources(client kubectl.Client) (*clusterResources, error) {
	p.log.StartWait("Checking cluster resources")
	defer p.log.StopWait()

	// Check if cluster has active nodes
	nodeList, err := client.KubeClient().CoreV1().Nodes().List(metav1.ListOptions{})
	if err != nil {
		return nil, errors.Wrap(err, "list cluster nodes")
	}
	if len(nodeList.Items) == 0 {
		return nil, errors.Errorf("The cluster specified has no nodes, please choose a cluster where at least one node is up and running")
	}

	groupResources, err := client.KubeClient().Discovery().ServerResources()
	if err != nil {
		return nil, errors.Wrap(err, "discover server resources")
	}

	exist := kubectl.GroupVersionExist("rbac.authorization.k8s.io/v1beta1", groupResources)
	if exist == false {
		return nil, errors.New("Group version rbac.authorization.k8s.io/v1beta1 does not exist in cluster, but is required. Is RBAC enabled?")
	}

	return &clusterResources{
		PodPolicy:     kubectl.ResourceExist("extensions/v1beta1", "podsecuritypolicies", groupResources),
		NetworkPolicy: kubectl.ResourceExist("networking.k8s.io/v1", "networkpolicies", groupResources),
		CertManager:   kubectl.GroupVersionExist("certmanager.k8s.io/v1alpha1", groupResources),
	}, nil
}

func (p *provider) initializeNamespace(client kubernetes.Interface) error {
	p.log.StartWait("Initializing namespace")
	defer p.log.StopWait()

	// Create devspace-cloud namespace
	_, err := client.CoreV1().Namespaces().Get(DevSpaceCloudNamespace, metav1.GetOptions{})
	if err != nil {
		_, err = client.CoreV1().Namespaces().Create(&v1.Namespace{
			ObjectMeta: metav1.ObjectMeta{
				Name: DevSpaceCloudNamespace,
				Labels: map[string]string{
					"devspace.cloud/control-plane": "true",
				},
			},
		})
		if err != nil {
			return errors.Wrap(err, "create namespace")
		}

		p.log.Donef("Created namespace '%s'", DevSpaceCloudNamespace)
	}

	// Create serviceaccount
	_, err = client.CoreV1().ServiceAccounts(DevSpaceCloudNamespace).Get(DevSpaceServiceAccount, metav1.GetOptions{})
	if err != nil {
		_, err = client.CoreV1().ServiceAccounts(DevSpaceCloudNamespace).Create(&v1.ServiceAccount{
			ObjectMeta: metav1.ObjectMeta{
				Name: DevSpaceServiceAccount,
			},
		})
		if err != nil {
			return errors.Wrap(err, "create service account")
		}

		p.log.Donef("Created service account '%s'", DevSpaceServiceAccount)
	}

	// Create cluster-admin clusterrole binding
	_, err = client.RbacV1().ClusterRoleBindings().Get(DevSpaceClusterRoleBinding, metav1.GetOptions{})
	if err != nil {
		_, err = client.RbacV1().ClusterRoleBindings().Create(&rbacv1.ClusterRoleBinding{
			ObjectMeta: metav1.ObjectMeta{
				Name: DevSpaceClusterRoleBinding,
			},
			Subjects: []rbacv1.Subject{
				{
					Kind:      rbacv1.ServiceAccountKind,
					Name:      DevSpaceServiceAccount,
					Namespace: DevSpaceCloudNamespace,
				},
			},
			RoleRef: rbacv1.RoleRef{
				APIGroup: "rbac.authorization.k8s.io",
				Kind:     "ClusterRole",
				Name:     "cluster-admin",
			},
		})
		if err != nil {
			return errors.Wrap(err, "create cluster role binding")
		}

		p.log.Infof("Created cluster role binding '%s'", DevSpaceClusterRoleBinding)
	}

	return nil
}

// ResetKey resets a cluster key
func (p *provider) ResetKey(clusterName string) error {
	cluster, err := p.client.GetClusterByName(clusterName)
	if err != nil {
		return errors.Wrap(err, "get cluster")
	}
	clusterUser, err := p.client.GetClusterUser(cluster.ClusterID)
	if err != nil {
		return errors.Wrap(err, "get cluster user")
	}

	// Get kube context to use
<<<<<<< HEAD
	if p.kubeClient == nil {
		p.kubeClient, err = kubectl.NewClientBySelect(false, false, p.log)
		if err != nil {
			return err
		}
=======
	client, err := kubectl.NewClientBySelect(false, false, p.kubeLoader, p.log)
	if err != nil {
		return err
>>>>>>> e002a610
	}
	if p.kubeClient.RestConfig().Host != *cluster.Server {
		return errors.Errorf("Selected context does not point to the correct host. Selected %s <> %s", p.kubeClient.RestConfig().Host, *cluster.Server)
	}

	key, err := p.getKey(true)
	if err != nil {
		return errors.Wrap(err, "get key")
	}

	token, _, err := p.getServiceAccountCredentials(p.kubeClient)
	if err != nil {
		return errors.Wrap(err, "get service account credentials")
	}

	encryptedToken, err := encryption.EncryptAES([]byte(key), token)
	if err != nil {
		return errors.Wrap(err, "encrypt token")
	}

	// Update token
	p.log.StartWait("Update token")
	defer p.log.StopWait()

	// Do the request
	err = p.client.UpdateUserClusterUser(clusterUser.ClusterUserID, encryptedToken)
	if err != nil {
		return errors.Wrap(err, "update token")
	}

	// Save key
	p.ClusterKey[cluster.ClusterID] = key
	err = p.Save()
	if err != nil {
		return errors.Wrap(err, "save key")
	}

	return nil
}<|MERGE_RESOLUTION|>--- conflicted
+++ resolved
@@ -673,17 +673,11 @@
 	}
 
 	// Get kube context to use
-<<<<<<< HEAD
 	if p.kubeClient == nil {
-		p.kubeClient, err = kubectl.NewClientBySelect(false, false, p.log)
+		p.kubeClient, err = kubectl.NewClientBySelect(false, false, p.kubeLoader, p.log)
 		if err != nil {
 			return err
 		}
-=======
-	client, err := kubectl.NewClientBySelect(false, false, p.kubeLoader, p.log)
-	if err != nil {
-		return err
->>>>>>> e002a610
 	}
 	if p.kubeClient.RestConfig().Host != *cluster.Server {
 		return errors.Errorf("Selected context does not point to the correct host. Selected %s <> %s", p.kubeClient.RestConfig().Host, *cluster.Server)
