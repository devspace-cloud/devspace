package cloud

import (
	"context"
	"net/http"
	"strings"

<<<<<<< HEAD
	"github.com/devspace-cloud/devspace/pkg/devspace/cloud/client"
	"github.com/devspace-cloud/devspace/pkg/devspace/cloud/config"
=======
>>>>>>> 7dfe02c2
	"github.com/devspace-cloud/devspace/pkg/devspace/cloud/config/versions/latest"
	"github.com/devspace-cloud/devspace/pkg/util/log"
	"github.com/devspace-cloud/devspace/pkg/util/survey"
	"github.com/pkg/errors"
	"github.com/skratchdot/open-golang/open"
)

// LoginEndpoint is the cloud endpoint that will log you in
const LoginEndpoint = "/login?cli=true"

// LoginSuccessEndpoint is the url redirected to after successful login
const LoginSuccessEndpoint = "/login-success"

<<<<<<< HEAD
// ReLogin loggs the user in with the given key or via browser
func ReLogin(providerConfig *latest.Config, cloudProvider string, key *string, log log.Logger) error {
	// Let's check if we are logged in first
	p := config.GetProvider(providerConfig, cloudProvider)
	if p == nil {
		cloudProviders := ""
		for _, p := range providerConfig.Providers {
			cloudProviders += p.Name + " "
		}

		return errors.Errorf("Cloud provider not found! Did you run `devspace add provider [url]`? Existing cloud providers: %s", cloudProviders)
	}

	provider := &provider{
		*p,
		client.NewClient(p.Name, p.Host, p.Key, p.Token),
		log,
	}
	if key != nil {
		provider.Token = ""
		provider.Key = *key

		// Check if we got access
		_, err := provider.client.GetSpaces()
		if err != nil {
			return errors.Errorf("Access denied for key %s: %v", *key, err)
		}
	} else {
		provider.Token = ""
		provider.Key = ""

		err := provider.Login()
		if err != nil {
			return errors.Wrap(err, "Login")
		}
	}

	log.Donef("Successfully logged into %s", provider.Name)

	provider.client = client.NewClient(provider.Name, provider.Host, provider.Key, provider.Token)
	// Login into registries
	err := provider.loginIntoRegistries()
	if err != nil {
		log.Warnf("Error logging into docker registries: %v", err)
	}

	// Save config
	err = provider.Save()
	if err != nil {
		return err
	}

	return nil
}

// EnsureLoggedIn checks if the user is logged into a certain cloud provider and if not loggs the user in
func EnsureLoggedIn(providerConfig *latest.Config, cloudProvider string, log log.Logger) error {
	// Let's check if we are logged in first
	p := config.GetProvider(providerConfig, cloudProvider)
	if p == nil {
		cloudProviders := ""
		for _, p := range providerConfig.Providers {
			cloudProviders += p.Name + " "
		}

		return errors.Errorf("Cloud provider not found! Did you run `devspace add provider [url]`? Existing cloud providers: %s", cloudProviders)
	}

	provider := &provider{
		*p,
		nil,
		log,
	}
	if provider.Key == "" {
		provider.Token = ""

		err := provider.Login()
		if err != nil {
			return errors.Wrap(err, "ensure logged in")
		}

		log.Donef("Successfully logged into %s", provider.Name)

		// Login into registries
		err = provider.loginIntoRegistries()
		if err != nil {
			log.Warnf("Error logging into docker registries: %v", err)
		}

		err = provider.Save()
		if err != nil {
			return err
		}
	}

	return nil
}

// Login logs the user into DevSpace Cloud
func (p *provider) Login() error {
=======
// TokenEndpoint is the endpoint where to get a token from
const TokenEndpoint = "/auth/token"

// GetToken returns a valid access token to the provider
func (p *Provider) GetToken() (string, error) {
	if p.Key == "" {
		return "", errors.New("Provider has no key specified")
	}
	if p.Token != "" && token.IsTokenValid(p.Token) {
		return p.Token, nil
	}

	resp, err := http.Get(p.Host + TokenEndpoint + "?key=" + p.Key)
	if err != nil {
		return "", errors.Wrap(err, "token request")
	}

	body, err := ioutil.ReadAll(resp.Body)
	if err != nil {
		return "", errors.Wrap(err, "read request body")
	}

	if resp.StatusCode != http.StatusOK {
		return "", errors.Errorf("Error retrieving token: Code %v => %s. Try to relogin with 'devspace login'", resp.StatusCode, string(body))
	}

	p.Token = string(body)
	if token.IsTokenValid(p.Token) == false {
		return "", errors.New("Received invalid token from provider")
	}

	err = p.Save()
	if err != nil {
		return "", errors.Wrap(err, "token save")
	}

	return p.Token, nil
}

// Login logs the user into DevSpace Cloud
func (p *Provider) Login(providerConfig *latest.Config) error {
>>>>>>> 7dfe02c2
	var (
		url        = p.Host + LoginEndpoint
		ctx        = context.Background()
		keyChannel = make(chan string)
	)
	var key string

	server := p.startServer(p.Host+LoginSuccessEndpoint, keyChannel, p.log)
	err := open.Run(url)
	if err != nil {
		p.log.Infof("Unable to open web browser for login page.\n\n Please follow these instructions for manually loggin in:\n\n  1. Open this URL in a browser: %s\n  2. After logging in, click the 'Create Key' button\n  3. Enter a key name (e.g. my-key) and click 'Create Access Key'\n  4. Copy the generated key from the input field", p.Host+"/settings/access-keys")

		key, err = survey.Question(&survey.QuestionOptions{
			Question:   "5. Enter the access key here:",
			IsPassword: true,
		}, p.log)
		if err != nil {
			return err
		}

		key = strings.TrimSpace(key)

<<<<<<< HEAD
		p.log.WriteString("\n")

		providerConfig, err := config.ParseProviderConfig()
		if err != nil {
			return err
		}

		err = ReLogin(providerConfig, p.Name, &key, p.log)
=======
		p.Log.WriteString("\n")
		_, err = GetProviderWithOptions(providerConfig, p.Name, key, true, p.Log)
>>>>>>> 7dfe02c2
		if err != nil {
			return errors.Wrap(err, "login")
		}
	} else {
		p.log.Infof("If the browser does not open automatically, please navigate to %s", url)
		p.log.StartWait("Logging into cloud provider...")
		defer p.log.StopWait()

		key = <-keyChannel
	}

	close(keyChannel)
	err = server.Shutdown(ctx)
	if err != nil {
		return err
	}

	p.Key = key
	return nil
}

func (p *provider) startServer(redirectURI string, keyChannel chan string, log log.Logger) *http.Server {
	srv := &http.Server{Addr: ":25853"}

	http.HandleFunc("/key", func(w http.ResponseWriter, r *http.Request) {
		keys, ok := r.URL.Query()["key"]
		if !ok || len(keys[0]) < 1 {
			log.Warn("Bad request")
		}

		keyChannel <- keys[0]
		http.Redirect(w, r, redirectURI, http.StatusSeeOther)
	})

	go func() {
		if err := srv.ListenAndServe(); err != nil {
			// cannot panic, because this probably is an intentional close
		}
	}()

	// returning reference so caller can call Shutdown()
	return srv
}<|MERGE_RESOLUTION|>--- conflicted
+++ resolved
@@ -2,15 +2,12 @@
 
 import (
 	"context"
+	"io/ioutil"
 	"net/http"
 	"strings"
 
-<<<<<<< HEAD
-	"github.com/devspace-cloud/devspace/pkg/devspace/cloud/client"
-	"github.com/devspace-cloud/devspace/pkg/devspace/cloud/config"
-=======
->>>>>>> 7dfe02c2
 	"github.com/devspace-cloud/devspace/pkg/devspace/cloud/config/versions/latest"
+	"github.com/devspace-cloud/devspace/pkg/devspace/cloud/token"
 	"github.com/devspace-cloud/devspace/pkg/util/log"
 	"github.com/devspace-cloud/devspace/pkg/util/survey"
 	"github.com/pkg/errors"
@@ -23,113 +20,11 @@
 // LoginSuccessEndpoint is the url redirected to after successful login
 const LoginSuccessEndpoint = "/login-success"
 
-<<<<<<< HEAD
-// ReLogin loggs the user in with the given key or via browser
-func ReLogin(providerConfig *latest.Config, cloudProvider string, key *string, log log.Logger) error {
-	// Let's check if we are logged in first
-	p := config.GetProvider(providerConfig, cloudProvider)
-	if p == nil {
-		cloudProviders := ""
-		for _, p := range providerConfig.Providers {
-			cloudProviders += p.Name + " "
-		}
-
-		return errors.Errorf("Cloud provider not found! Did you run `devspace add provider [url]`? Existing cloud providers: %s", cloudProviders)
-	}
-
-	provider := &provider{
-		*p,
-		client.NewClient(p.Name, p.Host, p.Key, p.Token),
-		log,
-	}
-	if key != nil {
-		provider.Token = ""
-		provider.Key = *key
-
-		// Check if we got access
-		_, err := provider.client.GetSpaces()
-		if err != nil {
-			return errors.Errorf("Access denied for key %s: %v", *key, err)
-		}
-	} else {
-		provider.Token = ""
-		provider.Key = ""
-
-		err := provider.Login()
-		if err != nil {
-			return errors.Wrap(err, "Login")
-		}
-	}
-
-	log.Donef("Successfully logged into %s", provider.Name)
-
-	provider.client = client.NewClient(provider.Name, provider.Host, provider.Key, provider.Token)
-	// Login into registries
-	err := provider.loginIntoRegistries()
-	if err != nil {
-		log.Warnf("Error logging into docker registries: %v", err)
-	}
-
-	// Save config
-	err = provider.Save()
-	if err != nil {
-		return err
-	}
-
-	return nil
-}
-
-// EnsureLoggedIn checks if the user is logged into a certain cloud provider and if not loggs the user in
-func EnsureLoggedIn(providerConfig *latest.Config, cloudProvider string, log log.Logger) error {
-	// Let's check if we are logged in first
-	p := config.GetProvider(providerConfig, cloudProvider)
-	if p == nil {
-		cloudProviders := ""
-		for _, p := range providerConfig.Providers {
-			cloudProviders += p.Name + " "
-		}
-
-		return errors.Errorf("Cloud provider not found! Did you run `devspace add provider [url]`? Existing cloud providers: %s", cloudProviders)
-	}
-
-	provider := &provider{
-		*p,
-		nil,
-		log,
-	}
-	if provider.Key == "" {
-		provider.Token = ""
-
-		err := provider.Login()
-		if err != nil {
-			return errors.Wrap(err, "ensure logged in")
-		}
-
-		log.Donef("Successfully logged into %s", provider.Name)
-
-		// Login into registries
-		err = provider.loginIntoRegistries()
-		if err != nil {
-			log.Warnf("Error logging into docker registries: %v", err)
-		}
-
-		err = provider.Save()
-		if err != nil {
-			return err
-		}
-	}
-
-	return nil
-}
-
-// Login logs the user into DevSpace Cloud
-func (p *provider) Login() error {
-=======
 // TokenEndpoint is the endpoint where to get a token from
 const TokenEndpoint = "/auth/token"
 
 // GetToken returns a valid access token to the provider
-func (p *Provider) GetToken() (string, error) {
+func (p *provider) GetToken() (string, error) {
 	if p.Key == "" {
 		return "", errors.New("Provider has no key specified")
 	}
@@ -165,8 +60,7 @@
 }
 
 // Login logs the user into DevSpace Cloud
-func (p *Provider) Login(providerConfig *latest.Config) error {
->>>>>>> 7dfe02c2
+func (p *provider) Login(providerConfig *latest.Config) error {
 	var (
 		url        = p.Host + LoginEndpoint
 		ctx        = context.Background()
@@ -189,19 +83,8 @@
 
 		key = strings.TrimSpace(key)
 
-<<<<<<< HEAD
 		p.log.WriteString("\n")
-
-		providerConfig, err := config.ParseProviderConfig()
-		if err != nil {
-			return err
-		}
-
-		err = ReLogin(providerConfig, p.Name, &key, p.log)
-=======
-		p.Log.WriteString("\n")
-		_, err = GetProviderWithOptions(providerConfig, p.Name, key, true, p.Log)
->>>>>>> 7dfe02c2
+		_, err = GetProviderWithOptions(providerConfig, p.Name, key, true, p.log)
 		if err != nil {
 			return errors.Wrap(err, "login")
 		}
