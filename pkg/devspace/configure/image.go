package configure

import (
	contextpkg "context"
	"fmt"
	"os/exec"
	"regexp"
	"strings"

	"github.com/devspace-cloud/devspace/pkg/devspace/cloud"
	"github.com/devspace-cloud/devspace/pkg/devspace/config/configutil"
	"github.com/devspace-cloud/devspace/pkg/devspace/config/versions/latest"
	v1 "github.com/devspace-cloud/devspace/pkg/devspace/config/versions/latest"
	"github.com/devspace-cloud/devspace/pkg/devspace/docker"
	"github.com/devspace-cloud/devspace/pkg/devspace/image"
	"github.com/devspace-cloud/devspace/pkg/devspace/kubectl/minikube"
	"github.com/devspace-cloud/devspace/pkg/util/log"
	"github.com/devspace-cloud/devspace/pkg/util/ptr"
	"github.com/devspace-cloud/devspace/pkg/util/survey"
)

// DefaultImageName is the default image name
const DefaultImageName = "devspace"

// GetImageConfigFromImageName returns an image config based on the image
func GetImageConfigFromImageName(imageName, dockerfile, context string) *latest.ImageConfig {
	// Configure pull secret
	createPullSecret := dockerfile != "" || survey.Question(&survey.QuestionOptions{
		Question: "Do you want to enable automatic creation of pull secrets for this image?",
		Options:  []string{"no", "yes"},
	}) == "yes"

	if createPullSecret {
		// Figure out tag
		imageTag := ""
		splittedImage := strings.Split(imageName, ":")
		imageName = splittedImage[0]
		if len(splittedImage) > 1 {
			imageTag = splittedImage[1]
		} else if dockerfile == "" {
			imageTag = "latest"
		}

		retImageConfig := &latest.ImageConfig{
			Image:            &imageName,
			CreatePullSecret: &createPullSecret,
		}

		if imageTag != "" {
			retImageConfig.Tag = &imageTag
		}
		if dockerfile == "" {
			retImageConfig.Build = &latest.BuildConfig{
				Disabled: ptr.Bool(true),
			}
		} else {
			if dockerfile != image.DefaultDockerfilePath {
				if retImageConfig.Build == nil {
					retImageConfig.Build = &latest.BuildConfig{}
				}
				retImageConfig.Build.Dockerfile = &dockerfile
			}
			if context != "" && context != image.DefaultContextPath {
				if retImageConfig.Build == nil {
					retImageConfig.Build = &latest.BuildConfig{}
				}
				retImageConfig.Build.Context = &context
			}
		}

		return retImageConfig
	}

	return nil
}

// GetImageConfigFromDockerfile gets the image config based on the configured cloud provider or asks the user where to push to
func GetImageConfigFromDockerfile(dockerfile, context string, cloudProvider *string) (*latest.ImageConfig, error) {
	var (
		dockerUsername = ""
		registryURL    = ""
		useKaniko      = false
		retImageConfig = &latest.ImageConfig{}
	)

	// Get docker client
	client, err := docker.NewClient(true)
	if err != nil {
		return nil, fmt.Errorf("Cannot create docker client: %v", err)
	}

	// Check if docker is installed
	for {
		_, err = client.Ping(contextpkg.Background())
		if err != nil {
			// Check if docker cli is installed
<<<<<<< HEAD
			err := exec.Command("docker").Run()
			if err == nil {
				useKaniko = survey.Question(&survey.QuestionOptions{
					Question:               "Docker seems to be installed but is not running: " + err.Error() + " \nShould we build with kaniko instead?",
					DefaultValue:           "no",
					ValidationRegexPattern: "^(yes)|(no)$",
=======
			runErr := exec.Command("docker").Run()
			if runErr == nil {
				useKaniko = *stdinutil.GetFromStdin(&stdinutil.GetFromStdinParams{
					Question:     "Docker seems to be installed but is not running: " + err.Error() + " \nShould we build with kaniko instead?",
					DefaultValue: "no",
					Options:      []string{"yes", "no"},
>>>>>>> ff5afd88
				}) == "yes"

				if useKaniko == false {
					continue
				}
			}

			// We use kaniko
			useKaniko = true

			// Set default build engine to kaniko, if no docker is installed
			retImageConfig.Build = &latest.BuildConfig{
				Kaniko: &latest.KanikoConfig{
					Cache: ptr.Bool(true),
				},
			}
		}

		break
	}

	// If not kaniko get docker hub credentials
	if cloudProvider == nil && useKaniko == false {
		log.StartWait("Checking Docker credentials")
		dockerAuthConfig, err := docker.GetAuthConfig(client, "", true)
		log.StopWait()

		if err == nil {
			dockerUsername = dockerAuthConfig.Username
		}

		// Don't push image in minikube
		if minikube.IsMinikube() {
			retImageConfig.Image = ptr.String("devspace")
			retImageConfig.SkipPush = ptr.Bool(true)
			return retImageConfig, nil
		}
	}

	// Check which registry to use
	if cloudProvider == nil {
		registryURL = survey.Question(&survey.QuestionOptions{
			Question:               "Which registry do you want to push to? ('hub.docker.com' or URL)",
			DefaultValue:           "hub.docker.com",
			ValidationRegexPattern: "^.*$",
		})
	} else {
		// Get default registry
		provider, err := cloud.GetProvider(cloudProvider, log.GetInstance())
		if err != nil {
			return nil, fmt.Errorf("Error login into cloud provider: %v", err)
		}

		registries, err := provider.GetRegistries()
		if err != nil {
			return nil, fmt.Errorf("Error retrieving registries: %v", err)
		}
		if len(registries) > 0 {
			registryURL = registries[0].URL
		} else {
			registryURL = "hub.docker.com"
		}
	}

	// Determine username
	if registryURL != "hub.docker.com" {
		log.StartWait("Checking Docker credentials")
		dockerAuthConfig, err := docker.GetAuthConfig(client, registryURL, true)
		log.StopWait()
		if err != nil {
			return nil, fmt.Errorf("Couldn't find credentials in credentials store. Make sure you login to the registry with: docker login %s", registryURL)
		}

		dockerUsername = dockerAuthConfig.Username
	} else if dockerUsername == "" {
		log.Warn("No dockerhub credentials were found in the credentials store")
		log.Warn("Please make sure you have a https://hub.docker.com account")
		log.Warn("Installing docker is NOT required\n")

		for {
			dockerUsername = survey.Question(&survey.QuestionOptions{
				Question:               "What is your docker hub username?",
				DefaultValue:           "",
				ValidationRegexPattern: "^.*$",
			})

			dockerPassword := survey.Question(&survey.QuestionOptions{
				Question:               "What is your docker hub password?",
				DefaultValue:           "",
				ValidationRegexPattern: "^.*$",
				IsPassword:             true,
			})

			_, err = docker.Login(client, registryURL, dockerUsername, dockerPassword, false, true, true)
			if err != nil {
				log.Warn(err)
				continue
			}

			break
		}
	}

	// Image name to use
	defaultImageName := ""

	// Is docker hub?
	if registryURL == "hub.docker.com" {
		defaultImageName = survey.Question(&survey.QuestionOptions{
			Question:               "Which image name do you want to use on Docker Hub?",
			DefaultValue:           dockerUsername + "/devspace",
			ValidationRegexPattern: "^[a-zA-Z0-9/-]{4,60}$",
		})
	} else if regexp.MustCompile("^(.+\\.)?gcr.io$").Match([]byte(registryURL)) { // Is google registry?
		project, err := exec.Command("gcloud", "config", "get-value", "project").Output()
		gcloudProject := "myGCloudProject"

		if err == nil {
			gcloudProject = strings.TrimSpace(string(project))
		}

		defaultImageName = survey.Question(&survey.QuestionOptions{
			Question:               "Which image name do you want to push to?",
			DefaultValue:           registryURL + "/" + gcloudProject + "/devspace",
			ValidationRegexPattern: "^.*$",
		})
	} else if cloudProvider != nil {
		// Is DevSpace Cloud?
		defaultImageName = registryURL + "/${DEVSPACE_USERNAME}/" + DefaultImageName
	} else {
		defaultImageName = survey.Question(&survey.QuestionOptions{
			Question:               "Which image name do you want to push to?",
			DefaultValue:           registryURL + "/" + dockerUsername + "/devspace",
			ValidationRegexPattern: "^[a-zA-Z0-9\\./-]{4,90}$",
		})
	}

	// Check if we should create pull secrets for the image
	createPullSecret := true
	if cloudProvider == nil {
		createPullSecret = survey.Question(&survey.QuestionOptions{
			Question: "Do you want to enable automatic creation of pull secrets for this image?",
			Options:  []string{"yes", "no"},
		}) == "yes"
	}

	// Set image name
	retImageConfig.Image = &defaultImageName

	// Set image specifics
	if dockerfile != "" && dockerfile != image.DefaultDockerfilePath {
		if retImageConfig.Build == nil {
			retImageConfig.Build = &latest.BuildConfig{}
		}

		retImageConfig.Build.Dockerfile = &dockerfile
	}
	if context != "" && context != image.DefaultContextPath {
		if retImageConfig.Build == nil {
			retImageConfig.Build = &latest.BuildConfig{}
		}

		retImageConfig.Build.Context = &context
	}
	if createPullSecret {
		retImageConfig.CreatePullSecret = &createPullSecret
	}

	return retImageConfig, nil
}

//AddImage adds an image to the devspace
func AddImage(nameInConfig, name, tag, contextPath, dockerfilePath, buildEngine string) error {
	config := configutil.GetBaseConfig()

	imageConfig := &v1.ImageConfig{
		Image: &name,
		Build: &v1.BuildConfig{},
	}

	if tag != "" {
		imageConfig.Tag = &tag
	}
	if contextPath != "" {
		imageConfig.Build.Context = &contextPath
	}
	if dockerfilePath != "" {
		imageConfig.Build.Dockerfile = &dockerfilePath
	}

	if buildEngine == "docker" {
		imageConfig.Build.Docker = &v1.DockerConfig{}
	} else if buildEngine == "kaniko" {
		imageConfig.Build.Kaniko = &v1.KanikoConfig{}
	} else if buildEngine != "" {
		log.Errorf("BuildEngine %v unknown. Please select one of docker|kaniko", buildEngine)
	}

	if config.Images == nil {
		images := make(map[string]*v1.ImageConfig)
		config.Images = &images
	}

	(*config.Images)[nameInConfig] = imageConfig

	err := configutil.SaveLoadedConfig()
	if err != nil {
		return fmt.Errorf("Couldn't save config file: %s", err.Error())
	}

	return nil
}

//RemoveImage removes an image from the devspace
func RemoveImage(removeAll bool, names []string) error {
	config := configutil.GetBaseConfig()

	if len(names) == 0 && removeAll == false {
		return fmt.Errorf("You have to specify at least one image")
	}

	newImageList := make(map[string]*v1.ImageConfig)

	if !removeAll && config.Images != nil {

	ImagesLoop:
		for nameInConfig, imageConfig := range *config.Images {
			for _, deletionName := range names {
				if deletionName == nameInConfig {
					continue ImagesLoop
				}
			}

			newImageList[nameInConfig] = imageConfig
		}
	}

	config.Images = &newImageList

	err := configutil.SaveLoadedConfig()
	if err != nil {
		return fmt.Errorf("Couldn't save config file: %v", err)
	}

	return nil
}<|MERGE_RESOLUTION|>--- conflicted
+++ resolved
@@ -94,21 +94,12 @@
 		_, err = client.Ping(contextpkg.Background())
 		if err != nil {
 			// Check if docker cli is installed
-<<<<<<< HEAD
-			err := exec.Command("docker").Run()
-			if err == nil {
-				useKaniko = survey.Question(&survey.QuestionOptions{
-					Question:               "Docker seems to be installed but is not running: " + err.Error() + " \nShould we build with kaniko instead?",
-					DefaultValue:           "no",
-					ValidationRegexPattern: "^(yes)|(no)$",
-=======
 			runErr := exec.Command("docker").Run()
 			if runErr == nil {
-				useKaniko = *stdinutil.GetFromStdin(&stdinutil.GetFromStdinParams{
+				useKaniko = survey.Question(&survey.QuestionOptions{
 					Question:     "Docker seems to be installed but is not running: " + err.Error() + " \nShould we build with kaniko instead?",
 					DefaultValue: "no",
 					Options:      []string{"yes", "no"},
->>>>>>> ff5afd88
 				}) == "yes"
 
 				if useKaniko == false {
