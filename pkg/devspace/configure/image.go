package configure

import (
	contextpkg "context"
	"fmt"
	"os/exec"
	"regexp"
	"strings"

	"github.com/devspace-cloud/devspace/pkg/devspace/build/builder/helper"
	cloudconfig "github.com/devspace-cloud/devspace/pkg/devspace/cloud/config"
	"github.com/devspace-cloud/devspace/pkg/devspace/config/versions/latest"
	v1 "github.com/devspace-cloud/devspace/pkg/devspace/config/versions/latest"
	"github.com/devspace-cloud/devspace/pkg/devspace/docker"
	"github.com/devspace-cloud/devspace/pkg/devspace/registry"
	"github.com/devspace-cloud/devspace/pkg/util/kubeconfig"
	"github.com/devspace-cloud/devspace/pkg/util/ptr"
	"github.com/devspace-cloud/devspace/pkg/util/survey"
	"github.com/pkg/errors"
)

const dockerHubHostname = "hub.docker.com"

// newImageConfigFromImageName returns an image config based on the image
func (m *manager) newImageConfigFromImageName(imageName, dockerfile, context string) *latest.ImageConfig {
	// Figure out tag
	imageTag := ""
	splittedImage := strings.Split(imageName, ":")
	imageName = splittedImage[0]
	if len(splittedImage) > 1 {
		imageTag = splittedImage[1]
	} else if dockerfile == "" {
		imageTag = "latest"
	}

	retImageConfig := &latest.ImageConfig{
		Image:            imageName,
		CreatePullSecret: ptr.Bool(true),
	}

	if imageTag != "" {
		retImageConfig.Tag = imageTag
	}
	if dockerfile == "" {
		retImageConfig.Build = &latest.BuildConfig{
			Disabled: ptr.Bool(true),
		}
	} else {
		if dockerfile != helper.DefaultDockerfilePath {
			retImageConfig.Dockerfile = dockerfile
		}
		if context != "" && context != helper.DefaultContextPath {
			retImageConfig.Context = context
		}
	}

	return retImageConfig
}

// newImageConfigFromDockerfile gets the image config based on the configured cloud provider or asks the user where to push to
func (m *manager) newImageConfigFromDockerfile(imageName, dockerfile, context string) (*latest.ImageConfig, error) {
	var (
		dockerUsername = ""
		retImageConfig = &latest.ImageConfig{}
	)

<<<<<<< HEAD
	// Ignore error as context may not be a Space
	kubeContext, err := kubeconfig.GetCurrentContext()
	if err != nil {
		return nil, err
	}
=======
	if m.dockerClient == nil {
		if m.kubeLoader == nil {
			m.kubeLoader = kubeconfig.NewLoader()
		}

		// Ignore error as context may not be a Space
		kubeContext, err := m.kubeLoader.GetCurrentContext()
		if err != nil {
			return nil, err
		}
>>>>>>> e002a610

	// Get docker client
	dockerClient, err := m.factory.NewDockerClientWithMinikube(kubeContext, true, m.log)
	if err != nil {
		return nil, errors.Errorf("Cannot create docker client: %v", err)
	}

	// Check if docker is installed
	_, err = dockerClient.Ping(contextpkg.Background())
	if err != nil {
		// Check if docker cli is installed
		runErr := exec.Command("docker").Run()
		if runErr == nil {
			m.log.Warn("Docker daemon not running. Start Docker daemon to build images with Docker instead of using the kaniko fallback.")
		}
	}

	// Get cloud provider if context is a space
	cloudProvider, err := m.factory.NewCloudConfigLoader().GetDefaultProviderName()
	if err != nil {
		return nil, err
	}

	cloudRegistryHostname, err := m.getCloudRegistryHostname(&cloudProvider)
	if err != nil {
		return nil, err
	}

	registryURL, err := m.getRegistryURL(dockerClient, cloudRegistryHostname, &cloudProvider)
	if err != nil {
		return nil, err
	}

	if registryURL == cloudRegistryHostname {
		imageName = registryURL + "/${DEVSPACE_USERNAME}/" + imageName
	} else if registryURL == "hub.docker.com" {
		m.log.StartWait("Checking Docker credentials")
		dockerAuthConfig, err := dockerClient.GetAuthConfig("", true)
		m.log.StopWait()
		if err == nil {
			dockerUsername = dockerAuthConfig.Username
		}

		imageName, err = m.log.Question(&survey.QuestionOptions{
			Question:          "Which image name do you want to use on Docker Hub?",
			DefaultValue:      dockerUsername + "/" + imageName,
			ValidationMessage: "Please enter a valid image name for Docker Hub (e.g. myregistry.com/user/repository | allowed charaters: /, a-z, 0-9)",
			ValidationFunc: func(name string) error {
				_, err := registry.GetStrippedDockerImageName(name)
				return err
			},
		})
		if err != nil {
			return nil, err
		}

		imageName, _ = registry.GetStrippedDockerImageName(imageName)
	} else if regexp.MustCompile("^(.+\\.)?gcr.io$").Match([]byte(registryURL)) { // Is google registry?
		project, err := exec.Command("gcloud", "config", "get-value", "project").Output()
		gcloudProject := "myGCloudProject"

		if err == nil {
			gcloudProject = strings.TrimSpace(string(project))
		}

		imageName, err = m.log.Question(&survey.QuestionOptions{
			Question:          "Which image name do you want to push to?",
			DefaultValue:      registryURL + "/" + gcloudProject + "/" + imageName,
			ValidationMessage: "Please enter a valid Docker image name (e.g. myregistry.com/user/repository | allowed charaters: /, a-z, 0-9)",
			ValidationFunc: func(name string) error {
				_, err := registry.GetStrippedDockerImageName(name)
				return err
			},
		})
		if err != nil {
			return nil, err
		}

		imageName, _ = registry.GetStrippedDockerImageName(imageName)
	} else {
		if dockerUsername == "" {
			dockerUsername = "myuser"
		}

		imageName, err = m.log.Question(&survey.QuestionOptions{
			Question:          "Which image name do you want to push to?",
			DefaultValue:      registryURL + "/" + dockerUsername + "/" + imageName,
			ValidationMessage: "Please enter a valid docker image name (e.g. myregistry.com/user/repository)",
			ValidationFunc: func(name string) error {
				_, err := registry.GetStrippedDockerImageName(name)
				return err
			},
		})
		if err != nil {
			return nil, err
		}

		imageName, _ = registry.GetStrippedDockerImageName(imageName)
	}

	// Set image name
	retImageConfig.Image = imageName

	// Set image specifics
	if dockerfile != "" && dockerfile != helper.DefaultDockerfilePath {
		retImageConfig.Dockerfile = dockerfile
	}
	if context != "" && context != helper.DefaultContextPath {
		retImageConfig.Context = context
	}

	return retImageConfig, nil
}

func (m *manager) getRegistryURL(dockerClient docker.Client, cloudRegistryHostname string, cloudProvider *string) (string, error) {
	var (
		useDockerHub          = "Use " + dockerHubHostname
		useDevSpaceRegistry   = "Use " + cloudRegistryHostname + " (free, private Docker registry)"
		useOtherRegistry      = "Use other registry"
		registryUsernameHint  = " => you are logged in as %s"
		registryDefaultOption = useDevSpaceRegistry
		registryLoginHint     = "Please login via `docker login%s` and try again."
	)

	authConfig, err := dockerClient.GetAuthConfig(dockerHubHostname, true)
	if err == nil && authConfig.Username != "" {
		useDockerHub = useDockerHub + fmt.Sprintf(registryUsernameHint, authConfig.Username)
		registryDefaultOption = useDockerHub
	}

	registryOptions := []string{useDockerHub, useOtherRegistry}
	if cloudRegistryHostname != "" {
		authConfig, err = dockerClient.GetAuthConfig(cloudRegistryHostname, true)
		if err == nil && authConfig.Username != "" {
			useDevSpaceRegistry = useDevSpaceRegistry + fmt.Sprintf(registryUsernameHint, authConfig.Username)
			registryDefaultOption = useDevSpaceRegistry
		}

		registryOptions = []string{useDockerHub, useDevSpaceRegistry, useOtherRegistry}
	}

	selectedRegistry, err := m.log.Question(&survey.QuestionOptions{
		Question:     "Which registry do you want to use for storing your Docker images?",
		DefaultValue: registryDefaultOption,
		Options:      registryOptions,
	})
	if err != nil {
		return "", err
	}

	var registryURL string
	if selectedRegistry == useDockerHub {
		registryURL = dockerHubHostname
	} else if selectedRegistry == useDevSpaceRegistry {
		registryURL = cloudRegistryHostname
		registryLoginHint = fmt.Sprintf(registryLoginHint, " "+cloudRegistryHostname)
	} else {
		registryURL, err = m.log.Question(&survey.QuestionOptions{
			Question:     "Please enter the registry URL without image name:",
			DefaultValue: "my.registry.tld/username",
		})
		if err != nil {
			return "", err
		}

		registryURL = strings.Trim(registryURL, "/ ")
		registryLoginHint = fmt.Sprintf(registryLoginHint, " "+registryURL)
	}

	m.log.StartWait("Checking registry authentication")
	authConfig, err = dockerClient.Login(registryURL, "", "", true, false, false)
	m.log.StopWait()
	if err != nil || authConfig.Username == "" {
		if registryURL == dockerHubHostname {
			m.log.Warn("You are not logged in to Docker Hub")
			m.log.Warn("Please make sure you have a https://hub.docker.com account")
			m.log.Warn("Installing docker is NOT required. You simply need a Docker Hub account\n")

			for {
				dockerUsername, err := m.log.Question(&survey.QuestionOptions{
					Question:               "What is your Docker Hub username?",
					DefaultValue:           "",
					ValidationRegexPattern: "^.*$",
				})
				if err != nil {
					return "", err
				}

				dockerPassword, err := m.log.Question(&survey.QuestionOptions{
					Question:               "What is your Docker Hub password? (will only be sent to Docker Hub)",
					DefaultValue:           "",
					ValidationRegexPattern: "^.*$",
					IsPassword:             true,
				})
				if err != nil {
					return "", err
				}

				_, err = dockerClient.Login(registryURL, dockerUsername, dockerPassword, false, true, true)
				if err != nil {
					m.log.Warn(err)
					continue
				}

				break
			}
		} else if selectedRegistry == useDevSpaceRegistry {
			return registryURL, m.loginDevSpaceCloud(*cloudProvider)
		} else {
			return "", errors.Errorf("Registry authentication failed for %s.\n         %s", registryURL, registryLoginHint)
		}
	}

	return registryURL, nil
}

func (m *manager) getCloudRegistryHostname(cloudProvider *string) (string, error) {
	var registryURL string

	if cloudProvider == nil || *cloudProvider == "" || *cloudProvider == cloudconfig.DevSpaceCloudProviderName {
		// prevents EnsureLoggedIn call in GetProvider
		// TODO: remove this hard-coded exception once the registry URL can be retrieved from DevSpace Cloud without login
		registryURL = "dscr.io"
	} else {
		// Get default registry
		provider, err := m.factory.GetProvider(ptr.ReverseString(cloudProvider), m.log)
		if err != nil {
			return "", errors.Errorf("Error login into cloud provider: %v", err)
		}

		registries, err := provider.Client().GetRegistries()
		if err != nil {
			return "", errors.Errorf("Error retrieving registries: %v", err)
		}
		if len(registries) > 0 {
			registryURL = registries[0].URL
		}
	}

	return registryURL, nil
}

func (m *manager) loginDevSpaceCloud(cloudProvider string) error {
	// Ensure user is logged in
	_, err := m.factory.GetProvider(cloudProvider, m.log)
	return err
}

// AddImage adds an image to the devspace
func (m *manager) AddImage(nameInConfig, name, tag, contextPath, dockerfilePath, buildTool string) error {
	imageConfig := &v1.ImageConfig{
		Image: name,
	}

	if tag != "" {
		imageConfig.Tag = tag
	}
	if contextPath != "" {
		imageConfig.Context = contextPath
	}
	if dockerfilePath != "" {
		imageConfig.Dockerfile = dockerfilePath
	}

	if buildTool == "docker" {
		if imageConfig.Build == nil {
			imageConfig.Build = &v1.BuildConfig{}
		}

		imageConfig.Build.Docker = &v1.DockerConfig{}
	} else if buildTool == "kaniko" {
		if imageConfig.Build == nil {
			imageConfig.Build = &v1.BuildConfig{}
		}

		imageConfig.Build.Kaniko = &v1.KanikoConfig{}
	} else if buildTool != "" {
		m.log.Errorf("BuildTool %v unknown. Please select one of docker|kaniko", buildTool)
	}

	if m.config.Images == nil {
		images := make(map[string]*v1.ImageConfig)
		m.config.Images = images
	}

	m.config.Images[nameInConfig] = imageConfig

	return nil
}

//RemoveImage removes an image from the devspace
func (m *manager) RemoveImage(removeAll bool, names []string) error {
	if len(names) == 0 && removeAll == false {
		return errors.Errorf("You have to specify at least one image")
	}

	newImageList := make(map[string]*v1.ImageConfig)

	if !removeAll && m.config.Images != nil {
	ImagesLoop:
		for nameInConfig, imageConfig := range m.config.Images {
			for _, deletionName := range names {
				if deletionName == nameInConfig {
					continue ImagesLoop
				}
			}

			newImageList[nameInConfig] = imageConfig
		}
	}

	m.config.Images = newImageList

	return nil
}<|MERGE_RESOLUTION|>--- conflicted
+++ resolved
@@ -64,13 +64,6 @@
 		retImageConfig = &latest.ImageConfig{}
 	)
 
-<<<<<<< HEAD
-	// Ignore error as context may not be a Space
-	kubeContext, err := kubeconfig.GetCurrentContext()
-	if err != nil {
-		return nil, err
-	}
-=======
 	if m.dockerClient == nil {
 		if m.kubeLoader == nil {
 			m.kubeLoader = kubeconfig.NewLoader()
@@ -81,7 +74,6 @@
 		if err != nil {
 			return nil, err
 		}
->>>>>>> e002a610
 
 	// Get docker client
 	dockerClient, err := m.factory.NewDockerClientWithMinikube(kubeContext, true, m.log)
