package configure

import (
	"github.com/devspace-cloud/devspace/pkg/devspace/cloud"
	"github.com/devspace-cloud/devspace/pkg/devspace/cloud/config"
	"github.com/devspace-cloud/devspace/pkg/devspace/config/generated"
	"github.com/devspace-cloud/devspace/pkg/devspace/config/versions/latest"
	"github.com/devspace-cloud/devspace/pkg/devspace/docker"
	"github.com/devspace-cloud/devspace/pkg/util/kubeconfig"
	"github.com/devspace-cloud/devspace/pkg/util/log"
)

// Manager controls the devspace configuration
type Manager interface {
	NewDockerfileComponentDeployment(generatedConfig *generated.Config, name, imageName, dockerfile, context string) (*latest.ImageConfig, *latest.DeploymentConfig, error)
	NewImageComponentDeployment(name, imageName string) (*latest.ImageConfig, *latest.DeploymentConfig, error)
	NewPredefinedComponentDeployment(name, component string) (*latest.DeploymentConfig, error)
	NewKubectlDeployment(name, manifests string) (*latest.DeploymentConfig, error)
	NewHelmDeployment(name, chartName, chartRepo, chartVersion string) (*latest.DeploymentConfig, error)
	RemoveDeployment(removeAll bool, name string) (bool, error)

	AddImage(nameInConfig, name, tag, contextPath, dockerfilePath, buildTool string) error
	RemoveImage(removeAll bool, names []string) error

	AddPort(namespace, labelSelector string, args []string) error
	RemovePort(removeAll bool, labelSelector string, args []string) error

	AddSyncPath(localPath, containerPath, namespace, labelSelector, excludedPathsString string) error
	RemoveSyncPath(removeAll bool, localPath, containerPath, labelSelector string) error
}

// Factory defines the factory methods needed by the configure manager to create new configuration
type Factory interface {
	NewDockerClientWithMinikube(currentKubeContext string, preferMinikube bool, log log.Logger) (docker.Client, error)
	GetProvider(useProviderName string, log log.Logger) (cloud.Provider, error)
	NewCloudConfigLoader() config.Loader
}

type manager struct {
<<<<<<< HEAD
	log     log.Logger
	config  *latest.Config
	factory Factory
=======
	log               log.Logger
	config            *latest.Config
	kubeLoader        kubeconfig.Loader
	cloudConfigLoader cloudconfig.Loader
	dockerClient      docker.Client
>>>>>>> e002a610
}

// NewManager creates a new instance of the interface Manager
func NewManager(factory Factory, config *latest.Config, log log.Logger) Manager {
	return &manager{
		log:     log,
		factory: factory,
		config:  config,
	}
}<|MERGE_RESOLUTION|>--- conflicted
+++ resolved
@@ -37,17 +37,11 @@
 }
 
 type manager struct {
-<<<<<<< HEAD
-	log     log.Logger
-	config  *latest.Config
-	factory Factory
-=======
 	log               log.Logger
 	config            *latest.Config
 	kubeLoader        kubeconfig.Loader
 	cloudConfigLoader cloudconfig.Loader
 	dockerClient      docker.Client
->>>>>>> e002a610
 }
 
 // NewManager creates a new instance of the interface Manager
