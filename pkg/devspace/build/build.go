--- conflicted
+++ resolved
@@ -107,11 +107,7 @@
 		}
 
 		// Check if rebuild is needed
-<<<<<<< HEAD
-		needRebuild, err := builder.ShouldRebuild(c.cache, options.IgnoreContextPathChanges)
-=======
 		needRebuild, err := builder.ShouldRebuild(c.cache, options.ForceRebuild, options.IgnoreContextPathChanges)
->>>>>>> 434896a7
 		if err != nil {
 			return nil, errors.Errorf("Error during shouldRebuild check: %v", err)
 		}
